{
  "$schema": "./node_modules/nx/schemas/nx-schema.json",
  "defaultBase": "main",
  "namedInputs": {
    "default": ["{projectRoot}/**/*", "sharedGlobals"],
    "production": [
      "default",
      "!{projectRoot}/.eslintrc.json",
      "!{projectRoot}/eslint.config.js",
      "!{projectRoot}/**/?(*.)+(spec|test).[jt]s?(x)?(.snap)",
      "!{projectRoot}/tsconfig.base.json",
      "!{projectRoot}/jest.config.[jt]s",
      "!{projectRoot}/src/test-setup.[jt]s",
      "!{projectRoot}/test-setup.[jt]s"
    ],
    "sharedGlobals": ["{workspaceRoot}/.github/workflows/ci.yml"]
  },
  "targetDefaults": {
    "build": {
      "cache": true,
      "dependsOn": ["^build"],
      "inputs": ["production", "^production"]
    },
    "@nx/js:tsc": {
      "cache": true,
      "dependsOn": ["^build"],
      "inputs": ["production", "^production"]
    },
    "lint": {
      "executor": "@nx/eslint:eslint",
      "options": {
        "lintFilePatterns": ["apps/**/*.ts", "libs/**/*.ts"]
      }
    }
  },
  "plugins": [
    {
      "plugin": "@nx/eslint/plugin",
      "options": { "targetName": "eslint:lint" }
    },
    {
      "plugin": "@nrwl/jest"
    }
  ],
  "cloud": {
    "cache": {
      "nxCloudId": "676dc9093c27485c6fe7270d",
      "url": "https://cloud.nx.app"
    }
  },
  "projects": {
    "craft-web": "apps/craft-web/project.json",
    "craft-nest": "apps/craft-nest/project.json",
    "craft-go": "apps/craft-go/project.json",
    "craft-web-e2e": "apps/craft-web-e2e/project.json"
  },
  "npmScope": "craft-fusion",
  "workspaceLayout": {
    "appsDir": "apps",
    "libsDir": "libs"
  },
<<<<<<< HEAD
  "stylelint": {
    "inputs": ["default", "{projectRoot}/**/*"]
  },
  "tasksRunnerOptions": {
    "default": {
      "runner": "nx-cloud",
      "options": {
        "accessToken": "6772d6df2bb7dc08eb8f15aa",
        "cacheDirectory": ".nx/cache"
      }
    }
=======
  "test": {
    "executor": "@nx/jest:jest",
    "outputs": ["coverage/craft-web"]
  },
  "stylelint": {
    "inputs": ["default", "{projectRoot}/**/*"]
>>>>>>> a1e333fd
  }
}<|MERGE_RESOLUTION|>--- conflicted
+++ resolved
@@ -59,25 +59,11 @@
     "appsDir": "apps",
     "libsDir": "libs"
   },
-<<<<<<< HEAD
-  "stylelint": {
-    "inputs": ["default", "{projectRoot}/**/*"]
-  },
-  "tasksRunnerOptions": {
-    "default": {
-      "runner": "nx-cloud",
-      "options": {
-        "accessToken": "6772d6df2bb7dc08eb8f15aa",
-        "cacheDirectory": ".nx/cache"
-      }
-    }
-=======
   "test": {
     "executor": "@nx/jest:jest",
     "outputs": ["coverage/craft-web"]
   },
   "stylelint": {
     "inputs": ["default", "{projectRoot}/**/*"]
->>>>>>> a1e333fd
   }
 }