{
  "$schema": "./node_modules/nx/schemas/nx-schema.json",
  "defaultBase": "main",
  "namedInputs": {
    "default": ["{projectRoot}/**/*", "sharedGlobals"],
    "production": [
      "default",
      "!{projectRoot}/.eslintrc.json",
      "!{projectRoot}/eslint.config.js",
      "!{projectRoot}/**/?(*.)+(spec|test).[jt]s?(x)?(.snap)",
      "!{projectRoot}/tsconfig.base.json",
      "!{projectRoot}/jest.config.[jt]s",
      "!{projectRoot}/src/test-setup.[jt]s",
      "!{projectRoot}/test-setup.[jt]s"
    ],
    "sharedGlobals": ["{workspaceRoot}/.github/workflows/ci.yml"]
  },
<<<<<<< HEAD
=======
  "cloud": {
    "accessToken": "your-access-token",
    "baseUrl": "https://cloud.nx.app"
  },
  "tasksRunnerOptions": {
    "default": {
      "runner": "@nrwl/nx-cloud",
      "options": {
        "cacheableOperations": ["build", "lint", "test"],
        "baseUrl": "https://cloud.nx.app",
        "accessToken": "6772d6df2bb7dc08eb8f15aa"
      }
    }
  },
>>>>>>> ecc9f2b8
  "targetDefaults": {
    "build": {
      "cache": true,
      "dependsOn": ["^build"],
      "inputs": ["production", "^production"]
    },
    "@nx/js:tsc": {
      "cache": true,
      "dependsOn": ["^build"],
      "inputs": ["production", "^production"]
    },
    "lint": {
      "executor": "@nx/eslint:eslint",
      "options": {
        "lintFilePatterns": ["apps/**/*.ts", "libs/**/*.ts"]
      }
    }
  },
  "plugins": [
    {
      "plugin": "@nx/eslint/plugin",
      "options": { "targetName": "eslint:lint" }
    },
    {
      "plugin": "@nrwl/jest"
    }
  ],
  "projects": {
    "craft-web": "apps/craft-web/project.json",
    "craft-nest": "apps/craft-nest/project.json",
    "craft-go": "apps/craft-go/project.json",
    "craft-web-e2e": "apps/craft-web-e2e/project.json"
  },
  "npmScope": "craft-fusion",
  "workspaceLayout": {
    "appsDir": "apps",
    "libsDir": "libs"
  },
  "test": {
    "executor": "@nx/jest:jest",
    "outputs": ["coverage/craft-web"]
  },
  "stylelint": {
    "inputs": ["default", "{projectRoot}/**/*"]
  }
}<|MERGE_RESOLUTION|>--- conflicted
+++ resolved
@@ -15,8 +15,6 @@
     ],
     "sharedGlobals": ["{workspaceRoot}/.github/workflows/ci.yml"]
   },
-<<<<<<< HEAD
-=======
   "cloud": {
     "accessToken": "your-access-token",
     "baseUrl": "https://cloud.nx.app"
@@ -31,7 +29,6 @@
       }
     }
   },
->>>>>>> ecc9f2b8
   "targetDefaults": {
     "build": {
       "cache": true,
