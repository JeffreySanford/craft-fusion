{
  "$schema": "./node_modules/nx/schemas/nx-schema.json",
  "defaultBase": "main",
  "namedInputs": {
    "default": ["{projectRoot}/**/*", "sharedGlobals"],
    "production": [
      "default",
      "!{projectRoot}/.eslintrc.json",
      "!{projectRoot}/eslint.config.js",
      "!{projectRoot}/**/?(*.)+(spec|test).[jt]s?(x)?(.snap)",
      "!{projectRoot}/tsconfig.base.json",
      "!{projectRoot}/jest.config.[jt]s",
      "!{projectRoot}/src/test-setup.[jt]s",
      "!{projectRoot}/test-setup.[jt]s"
    ],
    "sharedGlobals": ["{workspaceRoot}/.github/workflows/ci.yml"]
  },
<<<<<<< HEAD
=======
  "nxCloudId": "6772d6df2bb7dc08eb8f15aa",
>>>>>>> 32d3ae9a
  "targetDefaults": {
    "build": {
      "cache": true,
      "dependsOn": ["^build"],
      "inputs": ["production", "^production"]
    },
    "@nx/js:tsc": {
      "cache": true,
      "dependsOn": ["^build"],
      "inputs": ["production", "^production"]
    },
    "lint": {
      "executor": "@nx/eslint:eslint",
      "options": {
        "lintFilePatterns": ["apps/**/*.ts", "libs/**/*.ts"]
      }
    }
  },
  "plugins": [
    {
      "plugin": "@nx/eslint/plugin",
      "options": { "targetName": "eslint:lint" }
    },
    {
      "plugin": "@nrwl/jest"
    }
  ],
  "projects": {
    "craft-web": "apps/craft-web/project.json",
    "craft-nest": "apps/craft-nest/project.json",
    "craft-go": "apps/craft-go/project.json",
    "craft-web-e2e": "apps/craft-web-e2e/project.json"
  },
  "npmScope": "craft-fusion",
  "workspaceLayout": {
    "appsDir": "apps",
    "libsDir": "libs"
  },
  "test": {
    "executor": "@nx/jest:jest",
    "outputs": ["coverage/craft-web"]
  },
  "stylelint": {
    "inputs": ["default", "{projectRoot}/**/*"]
  },
  "tasksRunnerOptions": {
    "default": {
      "runner": "@nrwl/nx-cloud",
      "options": {
        "cacheableOperations": ["build", "lint", "test"],
        "accessToken": "676dc9093c27485c6fe7270d",
        "baseUrl": "https://cloud.nx.app"
      }
    }
  }
}<|MERGE_RESOLUTION|>--- conflicted
+++ resolved
@@ -15,10 +15,7 @@
     ],
     "sharedGlobals": ["{workspaceRoot}/.github/workflows/ci.yml"]
   },
-<<<<<<< HEAD
-=======
   "nxCloudId": "6772d6df2bb7dc08eb8f15aa",
->>>>>>> 32d3ae9a
   "targetDefaults": {
     "build": {
       "cache": true,
