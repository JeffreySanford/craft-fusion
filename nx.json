{
  "$schema": "./node_modules/nx/schemas/nx-schema.json",
  "defaultBase": "master",
  "namedInputs": {
    "default": ["{projectRoot}/**/*", "sharedGlobals"],
    "production": [
      "default",
      "!{projectRoot}/**/?(*.)+(spec|test).[jt]s?(x)?(.snap)",
      "!{projectRoot}/tsconfig.base.json"
    ],
    "sharedGlobals": ["{workspaceRoot}/.github/workflows/ci.yml"]
  },
  "targetDefaults": {
    "build": {
      "cache": true,
      "dependsOn": ["^build"],
      "inputs": ["production", "^production"]
    }
  },
  "projects": {
    "craft-web": "apps/craft-web/project.json",
    "craft-nest": "apps/craft-nest/project.json",
    "craft-go": "apps/craft-go/project.json",
    "craft-library": "libs/craft-library/project.json"
  },
  "npmScope": "craft-fusion",
  "workspaceLayout": {
    "appsDir": "apps"
  },
  "defaultProject": "craft-web",
  "generators": {
    "@nx/angular:component": {
<<<<<<< HEAD
      "style": "scss",
      "type": "component"
    },
    "@schematics/angular:component": {
      "type": "component"
    },
    "@nx/angular:directive": {
      "type": "directive"
    },
    "@schematics/angular:directive": {
      "type": "directive"
    },
    "@nx/angular:service": {
      "type": "service"
    },
    "@schematics/angular:service": {
      "type": "service"
    },
    "@nx/angular:scam": {
      "type": "component"
    },
    "@nx/angular:scam-directive": {
      "type": "directive"
    },
    "@nx/angular:guard": {
      "typeSeparator": "."
    },
    "@schematics/angular:guard": {
      "typeSeparator": "."
    },
    "@nx/angular:interceptor": {
      "typeSeparator": "."
    },
    "@schematics/angular:interceptor": {
      "typeSeparator": "."
    },
    "@nx/angular:module": {
      "typeSeparator": "."
    },
    "@schematics/angular:module": {
      "typeSeparator": "."
    },
    "@nx/angular:pipe": {
      "typeSeparator": "."
    },
    "@schematics/angular:pipe": {
      "typeSeparator": "."
    },
    "@nx/angular:resolver": {
      "typeSeparator": "."
    },
    "@schematics/angular:resolver": {
      "typeSeparator": "."
=======
      "style": "scss"
>>>>>>> 622fadc3
    }
  },
  "nxCloudId": "6783d6da9a68ee28b8877a26"
}<|MERGE_RESOLUTION|>--- conflicted
+++ resolved
@@ -30,63 +30,7 @@
   "defaultProject": "craft-web",
   "generators": {
     "@nx/angular:component": {
-<<<<<<< HEAD
-      "style": "scss",
-      "type": "component"
-    },
-    "@schematics/angular:component": {
-      "type": "component"
-    },
-    "@nx/angular:directive": {
-      "type": "directive"
-    },
-    "@schematics/angular:directive": {
-      "type": "directive"
-    },
-    "@nx/angular:service": {
-      "type": "service"
-    },
-    "@schematics/angular:service": {
-      "type": "service"
-    },
-    "@nx/angular:scam": {
-      "type": "component"
-    },
-    "@nx/angular:scam-directive": {
-      "type": "directive"
-    },
-    "@nx/angular:guard": {
-      "typeSeparator": "."
-    },
-    "@schematics/angular:guard": {
-      "typeSeparator": "."
-    },
-    "@nx/angular:interceptor": {
-      "typeSeparator": "."
-    },
-    "@schematics/angular:interceptor": {
-      "typeSeparator": "."
-    },
-    "@nx/angular:module": {
-      "typeSeparator": "."
-    },
-    "@schematics/angular:module": {
-      "typeSeparator": "."
-    },
-    "@nx/angular:pipe": {
-      "typeSeparator": "."
-    },
-    "@schematics/angular:pipe": {
-      "typeSeparator": "."
-    },
-    "@nx/angular:resolver": {
-      "typeSeparator": "."
-    },
-    "@schematics/angular:resolver": {
-      "typeSeparator": "."
-=======
       "style": "scss"
->>>>>>> 622fadc3
     }
   },
   "nxCloudId": "6783d6da9a68ee28b8877a26"
