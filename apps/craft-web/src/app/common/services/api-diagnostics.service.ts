--- conflicted
+++ resolved
@@ -1,918 +1,880 @@
-import { Injectable } from '@angular/core';
-import { HttpClient } from '@angular/common/http';
-import { BehaviorSubject, Observable, of, timer, throwError } from 'rxjs';
-import { catchError, map, retry, shareReplay, switchMap, tap, delay, retryWhen, take } from 'rxjs/operators';
-import { LoggerService } from './logger.service';
-import { environment } from '../../../environments/environment';
-<<<<<<< HEAD
-import { io } from 'socket.io-client';
-=======
-import { io, Socket } from 'socket.io-client';
->>>>>>> 1ed6ca12
-
-export interface ConnectionDiagnostics {
-  isConnected: boolean;
-  status: 'healthy' | 'degraded' | 'unavailable';
-  lastChecked: Date;
-  error?: string;
-  serverBinding?: string;
-  portStatus?: string;
-  responseTimes?: number[];
-}
-
-export interface SocketDiagnostics {
-  isConnected: boolean;
-  connectionId?: string;
-  pingTime?: number;
-  reconnectAttempts: number;
-  lastError?: string;
-  socketUrl?: string;
-}
-
-export interface NamespacedSocketStatus {
-  namespace: string;
-  isConnected: boolean;
-  connectionId?: string;
-  lastError?: string;
-  lastConnectedTime?: Date;
-  lastDisconnectedTime?: Date;
-}
-
-export interface ProxyRouteStatus {
-  route: string;
-  lastAttempted?: Date;
-  lastSuccessful?: Date;
-  consecutiveFailures: number;
-  error?: string;
-  statusCode?: number;
-}
-
-/**
- * API Diagnostics Service
- * 
- * Monitors API connectivity and provides diagnostics for troubleshooting
- * connection issues between the frontend and backend services.
- */
-@Injectable({
-  providedIn: 'root'
-})
-export class ApiDiagnosticsService {
-  private diagnosticsSubject = new BehaviorSubject<ConnectionDiagnostics>({
-    isConnected: false,
-    status: 'unavailable',
-    lastChecked: new Date()
-  });
-  private socketDiagnosticsSubject = new BehaviorSubject<SocketDiagnostics>({
-    isConnected: false,
-    reconnectAttempts: 0
-  });
-  
-  // Track namespace-specific socket statuses
-  private namespaceSocketsSubject = new BehaviorSubject<NamespacedSocketStatus[]>([]);
-  
-  // Track known namespaces with their connection status
-  private knownNamespaces = new Map<string, NamespacedSocketStatus>();
-  
-  private checkInterval = 30000; // 30 seconds
-  private retryCount = 3;
-  private retryDelay = 1000;
-  private consecutiveFailures = 0;
-  private maxConsecutiveFailures = 5;
-  private socketInstance: Socket | null = null;
-  private socketReconnectAttempts = 0;
-  private maxSocketReconnectAttempts = 10;
-  
-  // Namespace-specific socket instances - add definite assignment assertion
-  private namespaceSocketInstances = new Map<string, Socket>();
-
-  // Expose as observable for components to consume
-  readonly diagnostics$ = this.diagnosticsSubject.asObservable();
-  readonly isConnected$ = this.diagnostics$.pipe(map(d => d.isConnected));
-  readonly socketDiagnostics$ = this.socketDiagnosticsSubject.asObservable();
-  readonly isSocketConnected$ = this.socketDiagnostics$.pipe(map(d => d.isConnected));
-  readonly namespaceStatuses$ = this.namespaceSocketsSubject.asObservable();
-  
-  // Get count of working socket namespaces
-  readonly workingSocketsCount$ = this.namespaceSocketsSubject.pipe(
-    map(namespaces => namespaces.filter(ns => ns.isConnected).length)
-  );
-
-  // Check if at least one socket is working
-  readonly hasAnyWorkingSocket$ = this.workingSocketsCount$.pipe(
-    map(count => count > 0)
-  );
-
-  constructor(
-    private http: HttpClient,
-    private logger: LoggerService
-  ) {
-    this.logger.registerService('ApiDiagnosticsService');
-    this.logger.info('API Diagnostics Service initialized');
-    this.startHealthCheck();
-  }
-
-  /**
-   * Perform an immediate health check
-   */
-  checkConnectionNow(): Observable<ConnectionDiagnostics> {
-    const startTime = Date.now();
-    
-    return this.http.get<any>(`${environment.apiUrl}/api`, {
-      headers: { 'Cache-Control': 'no-cache' }
-    }).pipe(
-      map(response => {
-        const responseTime = Date.now() - startTime;
-        const currentDiagnostics = this.diagnosticsSubject.value;
-        const responseTimes = [...(currentDiagnostics.responseTimes || []), responseTime].slice(-5);
-        
-        this.consecutiveFailures = 0; // Reset failure counter on success
-        
-        const diagnostics: ConnectionDiagnostics = {
-          isConnected: true,
-          status: this.determineStatus(responseTime),
-          lastChecked: new Date(),
-          responseTimes,
-          serverBinding: this.extractServerBinding(response)
-        };
-        
-        this.diagnosticsSubject.next(diagnostics);
-        this.logger.debug('API connection healthy', diagnostics);
-        return diagnostics;
-      }),
-      catchError(error => {
-        this.consecutiveFailures++;
-        
-        const diagnostics: ConnectionDiagnostics = {
-          isConnected: false,
-          status: 'unavailable',
-          lastChecked: new Date(),
-          error: this.formatError(error)
-        };
-        
-        this.diagnosticsSubject.next(diagnostics);
-        
-        // Only log failures until we reach the threshold to avoid flooding logs
-        if (this.consecutiveFailures <= this.maxConsecutiveFailures) {
-          this.logger.warn('API connection failed', { 
-            error: diagnostics.error,
-            url: `${environment.apiUrl}/api`,
-            consecutiveFailures: this.consecutiveFailures
-          });
-        } else if (this.consecutiveFailures === this.maxConsecutiveFailures + 1) {
-          // Log one more time when we cross the threshold
-          this.logger.warn(`API connection failures threshold reached (${this.maxConsecutiveFailures}). Suppressing further logs until connection restored.`, {
-            error: diagnostics.error
-          });
-        }
-        
-        return of(diagnostics);
-      }),
-      shareReplay(1)
-    );
-  }
-
-  /**
-   * Start automated health checks
-   */
-  startHealthCheck(): void {
-    timer(1000, this.checkInterval).pipe(
-      switchMap(() => this.checkConnectionNow().pipe(
-        retry({
-          count: this.retryCount,
-          delay: this.retryDelay
-        }),
-        catchError(error => {
-          if (this.consecutiveFailures <= this.maxConsecutiveFailures) {
-            this.logger.error('All API health check retries failed', { 
-              error: this.formatError(error),
-              retries: this.retryCount
-            });
-          }
-          return of(null);
-        })
-      ))
-    ).subscribe();
-  }
-
-  /**
-   * Run network diagnostics to determine the cause of connectivity issues
-   */
-  runNetworkDiagnostics(): Observable<string> {
-    this.logger.info('Running network diagnostics');
-    
-    return this.http.get<any>(`${environment.apiUrl}/api`, { 
-      headers: { 'X-Diagnostics': 'true' } 
-    }).pipe(
-      map(() => 'Connection successful'),
-      catchError(error => {
-        let diagnosticMessage = 'Network diagnostics results:\n';
-        
-        if (error.status === 0) {
-          diagnosticMessage += '- Server unreachable (ECONNREFUSED)\n';
-          diagnosticMessage += '- Possible causes:\n';
-          diagnosticMessage += '  • Backend server is not running\n';
-          diagnosticMessage += '  • Backend server is binding only to 127.0.0.1 (not 0.0.0.0)\n';
-          diagnosticMessage += '  • Firewall is blocking the connection\n';
-          diagnosticMessage += '  • Port 3000 is in use by another process\n';
-          diagnosticMessage += '\n- Recommendations:\n';
-          diagnosticMessage += '  • Verify NestJS is still running with "npx nx run craft-nest:serve"\n';
-          diagnosticMessage += '  • Check server binding in main.ts (should use 0.0.0.0)\n';
-          diagnosticMessage += '  • Check firewall settings\n';
-          diagnosticMessage += '  • Run "netstat -ano | findstr :3000" to check for port conflicts\n';
-          diagnosticMessage += '  • Try accessing the API endpoint directly: "curl http://localhost:3000/api"\n';
-        } else if (error.status === 504) {
-          diagnosticMessage += `- HTTP Error 504: Gateway Timeout\n`;
-          diagnosticMessage += '- Possible causes:\n';
-          diagnosticMessage += '  • API server is overloaded\n';
-          diagnosticMessage += '  • Request is taking too long to process\n';
-          diagnosticMessage += '  • Proxy timeout settings are too restrictive\n';
-          diagnosticMessage += '  • Network congestion between client and server\n';
-          diagnosticMessage += '\n- Recommendations:\n';
-          diagnosticMessage += '  • Check if the API server is running and responsive\n';
-          diagnosticMessage += '  • Verify proxy configuration and timeout settings\n';
-          diagnosticMessage += '  • Increase timeout limits in the proxy configuration\n';
-          diagnosticMessage += '  • Check for long-running operations that might block the server\n';
-          diagnosticMessage += '  • Examine server logs for potential memory/CPU bottlenecks\n';
-        } else if (error.status === 404) {
-          diagnosticMessage += `- HTTP Error 404: Endpoint not found\n`;
-          diagnosticMessage += '- Possible causes:\n';
-          diagnosticMessage += '  • API route does not exist\n';
-          diagnosticMessage += '  • Proxy configuration incorrect\n';
-          diagnosticMessage += '\n- Recommendations:\n';
-          diagnosticMessage += '  • Check if the API endpoint exists in the backend\n';
-          diagnosticMessage += '  • Verify proxy.conf.json settings\n';
-        } else if (error.status === 403) {
-          diagnosticMessage += `- HTTP Error 403: Forbidden\n`;
-          diagnosticMessage += '- Possible causes:\n';
-          diagnosticMessage += '  • CORS policy blocking the request\n';
-          diagnosticMessage += '  • Authentication required but not provided\n';
-          diagnosticMessage += '\n- Recommendations:\n';
-          diagnosticMessage += '  • Check CORS configuration in backend\n';
-          diagnosticMessage += '  • Verify authentication requirements\n';
-        } else {
-          diagnosticMessage += `- HTTP Error ${error.status}: ${error.statusText}\n`;
-          diagnosticMessage += `- Message: ${error.message || 'No additional details'}\n`;
-        }
-        
-        this.logger.info(diagnosticMessage);
-        return of(diagnosticMessage);
-      })
-    );
-  }
-
-  /**
-   * Perform port availability check
-   */
-  checkPortAvailability(): Observable<string> {
-    return this.http.get<any>(`${environment.apiUrl}/api/health/ports`, {
-      headers: { 'X-Diagnostics': 'true' }
-    }).pipe(
-      map(response => {
-        if (response && response.ports) {
-          const ports = response.ports;
-          let message = 'Port status:\n';
-          
-          Object.keys(ports).forEach(port => {
-            message += `- Port ${port}: ${ports[port] ? 'In use' : 'Available'}\n`;
-          });
-          
-          return message;
-        }
-        return 'Port availability check completed, but no data returned';
-      }),
-      catchError(error => {
-        return of(`Port availability check failed: ${this.formatError(error)}`);
-      })
-    );
-  }
-
-  /**
-   * Suggest fixes for common connection issues
-   */
-  getSuggestedFixes(): string[] {
-    const currentDiagnostics = this.diagnosticsSubject.value;
-    const suggestions: string[] = [];
-    
-    if (!currentDiagnostics.isConnected) {
-      suggestions.push('Ensure the NestJS backend is running with "npx nx run craft-nest:serve"');
-      suggestions.push('Check if the server is binding to 0.0.0.0 instead of localhost in main.ts');
-      suggestions.push('Verify the proxy configuration in angular.json or proxy.conf.json');
-      suggestions.push('Try restarting both frontend and backend services');
-      suggestions.push('Check environment.apiUrl setting is correct');
-      
-      if (currentDiagnostics.error?.includes('ECONNREFUSED')) {
-        suggestions.push('The server appears to be running but refusing connections - check firewall settings');
-        suggestions.push('Verify the port is not in use by another process');
-        suggestions.push('Try manually accessing the API endpoint: curl http://localhost:3000/api');
-      }
-
-      // Add specific suggestions for Gateway Timeout errors
-      if (currentDiagnostics.error?.includes('504') || currentDiagnostics.error?.includes('Gateway Timeout')) {
-        suggestions.push('Gateway Timeout detected - the server took too long to respond');
-        suggestions.push('Check if the server is overloaded or processing long-running operations');
-        suggestions.push('Verify proxy timeout settings are appropriate (might need to increase)');
-        suggestions.push('Look for memory leaks or CPU bottlenecks on the server');
-        suggestions.push('Check network latency between client and server');
-      }
-    } else if (currentDiagnostics.status === 'degraded') {
-      suggestions.push('API connection is slow - check network latency');
-      suggestions.push('Consider optimizing backend API responses');
-      suggestions.push('Check server load and resource utilization');
-    }
-    
-    return suggestions;
-  }
-
-  /**
-   * Get WebSocket connection status
-   */
-  checkSocketConnection(): Observable<boolean> {
-    return this.http.get<any>(`${environment.apiUrl}/api/socket-status`).pipe(
-      map(response => response.connected === true),
-      catchError(() => of(false))
-    );
-  }
-
-  /**
-   * Initialize and monitor socket connection
-   */
-  initializeSocketMonitoring(socketUrl?: string): void {
-    if (!socketUrl) {
-      socketUrl = environment.apiUrl;
-    }
-
-    this.logger.info('Initializing socket monitoring', { socketUrl });
-    
-    try {
-      // Close existing socket if any
-      if (this.socketInstance) {
-        this.socketInstance.disconnect();
-      }
-
-      this.socketInstance = io(socketUrl);
-
-      this.socketInstance.on('connect', () => {
-        this.socketReconnectAttempts = 0;
-        const socketDiagnostics: SocketDiagnostics = {
-          isConnected: true,
-          connectionId: this.socketInstance?.id, // Use optional chaining
-          reconnectAttempts: this.socketReconnectAttempts,
-          socketUrl
-        };
-        this.socketDiagnosticsSubject.next(socketDiagnostics);
-        this.logger.info('Socket connected successfully', { 
-          socketId: this.socketInstance?.id, // Use optional chaining
-          url: socketUrl 
-        });
-
-        // Measure ping time
-        this.measureSocketLatency();
-      });
-
-      this.socketInstance.on('disconnect', (reason) => {
-        const socketDiagnostics: SocketDiagnostics = {
-          isConnected: false,
-          lastError: reason,
-          reconnectAttempts: this.socketReconnectAttempts,
-          socketUrl
-        };
-        this.socketDiagnosticsSubject.next(socketDiagnostics);
-        this.logger.warn('Socket disconnected', { reason });
-      });
-
-      this.socketInstance.on('error', (error) => {
-        const socketDiagnostics: SocketDiagnostics = {
-          isConnected: false,
-          lastError: error.message || 'Unknown socket error',
-          reconnectAttempts: this.socketReconnectAttempts,
-          socketUrl
-        };
-        this.socketDiagnosticsSubject.next(socketDiagnostics);
-        this.logger.error('Socket connection error', { error });
-      });
-
-      this.socketInstance.on('reconnect_attempt', (attempt) => {
-        this.socketReconnectAttempts = attempt;
-        const socketDiagnostics: SocketDiagnostics = {
-          isConnected: false,
-          reconnectAttempts: attempt,
-          socketUrl
-        };
-        this.socketDiagnosticsSubject.next(socketDiagnostics);
-        this.logger.info('Socket reconnection attempt', { attempt });
-      });
-
-      this.socketInstance.on('reconnect_failed', () => {
-        const socketDiagnostics: SocketDiagnostics = {
-          isConnected: false,
-          lastError: 'Reconnection failed after maximum attempts',
-          reconnectAttempts: this.socketReconnectAttempts,
-          socketUrl
-        };
-        this.socketDiagnosticsSubject.next(socketDiagnostics);
-        this.logger.error('Socket reconnection failed', { 
-          attempts: this.socketReconnectAttempts 
-        });
-      });
-    } catch (error) {
-      this.logger.error('Error initializing socket connection', { error });
-    }
-  }
-
-  /**
-   * Measure socket latency using ping-pong
-   */
-  measureSocketLatency(): void {
-    if (!this.socketInstance || !this.socketInstance.connected) {
-      return;
-    }
-
-    const start = Date.now();
-    
-    // Using a custom ping event - the server needs to respond with a 'pong' event
-    this.socketInstance.emit('ping', {}, () => {
-      const latency = Date.now() - start;
-      const currentDiagnostics = this.socketDiagnosticsSubject.value;
-      
-      this.socketDiagnosticsSubject.next({
-        ...currentDiagnostics,
-        pingTime: latency
-      });
-      
-      this.logger.debug('Socket latency', { latency: `${latency}ms` });
-    });
-
-    // Schedule next measurement
-    setTimeout(() => this.measureSocketLatency(), 30000);
-  }
-
-  /**
-   * Manually attempt to reconnect socket
-   */
-  reconnectSocket(): Observable<boolean> {
-    if (!this.socketInstance) {
-      return throwError(() => new Error('Socket not initialized'));
-    }
-
-    this.logger.info('Manually reconnecting socket...');
-    
-    return new Observable<boolean>(observer => {
-      try {
-        this.socketInstance?.disconnect();
-        
-        // Allow some time for disconnection to complete
-        setTimeout(() => {
-          this.socketInstance?.connect();
-          
-          // Subscribe to connection event only once for this reconnection attempt
-          const onConnect = () => {
-            this.socketInstance?.off('connect', onConnect);
-            this.socketInstance?.off('connect_error', onError);
-            observer.next(true);
-            observer.complete();
-          };
-          
-          const onError = (error: any) => { // Add type annotation
-            this.socketInstance?.off('connect', onConnect);
-            this.socketInstance?.off('connect_error', onError);
-            observer.error(error);
-          };
-          
-          this.socketInstance?.once('connect', onConnect);
-          this.socketInstance?.once('connect_error', onError);
-          
-          // Set timeout for reconnection attempt
-          setTimeout(() => {
-            this.socketInstance?.off('connect', onConnect);
-            this.socketInstance?.off('connect_error', onError);
-            observer.error(new Error('Reconnection timeout'));
-          }, 5000);
-        }, 1000);
-      } catch (error) {
-        observer.error(error);
-      }
-    }).pipe(
-      retryWhen(errors => errors.pipe(
-        delay(1000),
-        tap(error => this.logger.warn('Retrying socket reconnection after error', { error })),
-        // Limit retries
-        tap(() => {
-          this.socketReconnectAttempts++;
-          if (this.socketReconnectAttempts >= this.maxSocketReconnectAttempts) {
-            throw new Error(`Maximum reconnection attempts (${this.maxSocketReconnectAttempts}) reached`);
-          }
-        })
-      ))
-    );
-  }
-
-  /**
-   * Initialize monitoring for a specific socket namespace
-   * @param namespace The Socket.IO namespace to monitor (e.g., 'health', 'yahoo', 'user-state')
-   * @param socketUrl Base socket URL (defaults to environment.apiUrl)
-   */
-  monitorNamespaceSocket(namespace: string, socketUrl?: string): void {
-    if (!socketUrl) {
-      socketUrl = environment.apiUrl;
-    }
-
-    const namespaceUrl = namespace ? `${socketUrl}/${namespace}` : socketUrl;
-    this.logger.info(`Initializing monitoring for socket namespace: ${namespace}`, { socketUrl: namespaceUrl });
-    
-    try {
-      // Close existing namespace socket if any
-      if (this.namespaceSocketInstances.has(namespace)) {
-        const existingSocket = this.namespaceSocketInstances.get(namespace);
-        if (existingSocket) {
-          existingSocket.disconnect();
-        }
-      }
-
-      // Create new namespace socket - fixed Socket type
-      const nsSocket = io(namespaceUrl) as Socket;
-      this.namespaceSocketInstances.set(namespace, nsSocket);
-      
-      // Create initial status for this namespace if it doesn't exist
-      if (!this.knownNamespaces.has(namespace)) {
-        this.knownNamespaces.set(namespace, {
-          namespace,
-          isConnected: false,
-          connectionId: undefined,
-          lastError: undefined
-        });
-      }
-
-      // Setup event listeners for this namespace
-      nsSocket.on('connect', () => {
-        const status: NamespacedSocketStatus = {
-          namespace,
-          isConnected: true,
-          connectionId: nsSocket.id,
-          lastConnectedTime: new Date()
-        };
-        
-        this.knownNamespaces.set(namespace, status);
-        this.updateNamespaceStatuses();
-        
-        this.logger.info(`Socket namespace ${namespace} connected successfully`, { 
-          socketId: nsSocket.id,
-          url: namespaceUrl 
-        });
-      });
-
-      nsSocket.on('disconnect', (reason) => {
-        const existingStatus = this.knownNamespaces.get(namespace) || {
-          namespace,
-          isConnected: false
-        };
-        
-        const status: NamespacedSocketStatus = {
-          ...existingStatus,
-          isConnected: false,
-          lastError: reason,
-          lastDisconnectedTime: new Date()
-        };
-        
-        this.knownNamespaces.set(namespace, status);
-        this.updateNamespaceStatuses();
-        
-        this.logger.warn(`Socket namespace ${namespace} disconnected`, { reason });
-      });
-
-      nsSocket.on('error', (error) => {
-        const existingStatus = this.knownNamespaces.get(namespace) || {
-          namespace,
-          isConnected: false
-        };
-        
-        const status: NamespacedSocketStatus = {
-          ...existingStatus,
-          isConnected: false,
-          lastError: error.message || 'Unknown socket error',
-          lastDisconnectedTime: new Date()
-        };
-        
-        this.knownNamespaces.set(namespace, status);
-        this.updateNamespaceStatuses();
-        
-        this.logger.error(`Socket namespace ${namespace} error`, { error });
-      });
-
-    } catch (error) {
-      this.logger.error(`Error initializing ${namespace} namespace socket`, { error });
-      
-      // Update status to reflect initialization error
-      const status: NamespacedSocketStatus = {
-        namespace,
-        isConnected: false,
-        lastError: error instanceof Error ? error.message : 'Unknown error during initialization',
-        lastDisconnectedTime: new Date()
-      };
-      
-      this.knownNamespaces.set(namespace, status);
-      this.updateNamespaceStatuses();
-    }
-  }
-
-  /**
-   * Initialize monitoring for all known socket namespaces
-   */
-  monitorAllNamespaces(socketUrl?: string): void {
-    // Common namespaces used in the application
-    const commonNamespaces = ['health', 'yahoo', 'user-state'];
-    
-    commonNamespaces.forEach(namespace => {
-      this.monitorNamespaceSocket(namespace, socketUrl);
-    });
-    
-    // Also monitor the default namespace
-    this.monitorNamespaceSocket('', socketUrl);
-  }
-
-  /**
-   * Reconnect a specific namespace socket
-   * @param namespace The namespace to reconnect
-   * @returns Observable indicating success or failure
-   */
-  reconnectNamespaceSocket(namespace: string): Observable<boolean> {
-    const nsSocket = this.namespaceSocketInstances.get(namespace);
-    if (!nsSocket) {
-      return throwError(() => new Error(`Socket namespace ${namespace} not initialized`));
-    }
-
-    this.logger.info(`Manually reconnecting ${namespace} socket...`);
-    
-    return new Observable<boolean>(observer => {
-      try {
-        nsSocket.disconnect();
-        
-        // Allow some time for disconnection to complete
-        setTimeout(() => {
-          nsSocket.connect();
-          
-          // Subscribe to connection event only once for this reconnection attempt
-          const onConnect = () => {
-            nsSocket.off('connect', onConnect);
-            nsSocket.off('connect_error', onError);
-            observer.next(true);
-            observer.complete();
-          };
-          
-          const onError = (error: any) => { // Add type annotation
-            nsSocket.off('connect', onConnect);
-            nsSocket.off('connect_error', onError);
-            observer.error(error);
-          };
-          
-          nsSocket.once('connect', onConnect);
-          nsSocket.once('connect_error', onError);
-          
-          // Set timeout for reconnection attempt
-          setTimeout(() => {
-            nsSocket.off('connect', onConnect);
-            nsSocket.off('connect_error', onError);
-            observer.error(new Error(`Reconnection timeout for namespace ${namespace}`));
-          }, 5000);
-        }, 1000);
-      } catch (error) {
-        observer.error(error);
-      }
-    }).pipe(
-      retryWhen(errors => errors.pipe(
-        delay(1000),
-        tap(error => this.logger.warn(`Retrying ${namespace} socket reconnection after error`, { error })),
-        // Limit retries
-        tap(count => {
-          if (count >= 3) {
-            throw new Error(`Maximum reconnection attempts reached for namespace ${namespace}`);
-          }
-        }),
-        take(3)
-      ))
-    );
-  }
-
-  /**
-   * Run diagnostics for specific socket namespace
-   */
-  runNamespaceDiagnostics(namespace: string): Observable<string> {
-    this.logger.info(`Running diagnostics for socket namespace: ${namespace}`);
-    
-    const namespaceStatus = this.knownNamespaces.get(namespace);
-    if (!namespaceStatus) {
-      return of(`Namespace ${namespace} is not being monitored. Use monitorNamespaceSocket() first.`);
-    }
-    
-    let diagnosticMessage = `Socket namespace ${namespace} diagnostics results:\n`;
-    diagnosticMessage += `- Connected: ${namespaceStatus.isConnected ? 'Yes' : 'No'}\n`;
-    
-    if (namespaceStatus.connectionId) {
-      diagnosticMessage += `- Socket ID: ${namespaceStatus.connectionId}\n`;
-    }
-    
-    if (namespaceStatus.lastConnectedTime) {
-      diagnosticMessage += `- Last connected: ${namespaceStatus.lastConnectedTime.toISOString()}\n`;
-    }
-    
-    if (namespaceStatus.lastDisconnectedTime) {
-      diagnosticMessage += `- Last disconnected: ${namespaceStatus.lastDisconnectedTime.toISOString()}\n`;
-    }
-    
-    if (namespaceStatus.lastError) {
-      diagnosticMessage += `- Last error: ${namespaceStatus.lastError}\n`;
-    }
-    
-    // Add namespace-specific recommendations
-    diagnosticMessage += '\n- Recommendations:\n';
-    
-    if (!namespaceStatus.isConnected) {
-      diagnosticMessage += `  • Check if the '${namespace}' namespace is properly configured on the server\n`;
-      diagnosticMessage += '  • Verify the server is listening on this namespace\n';
-      diagnosticMessage += `  • Try reconnecting using reconnectNamespaceSocket('${namespace}')\n`;
-      
-      if (namespaceStatus.lastError?.includes('timeout')) {
-        diagnosticMessage += '  • Connection timeout detected - check for overloaded handlers in this namespace\n';
-      }
-    }
-    
-    return of(diagnosticMessage);
-  }
-
-  /**
-   * Get enhanced diagnostic data including namespace statuses
-   */
-  getEnhancedDiagnosticData(): Observable<any> {
-    return this.getDiagnosticDashboardData().pipe(
-      map(dashboardData => ({
-        ...dashboardData,
-        socketNamespaces: Array.from(this.knownNamespaces.values()),
-        partialConnectivity: {
-          hasAnyWorkingSocket: this.getWorkingSocketsCount() > 0,
-          workingSocketsCount: this.getWorkingSocketsCount(),
-          totalNamespaces: this.knownNamespaces.size,
-          partiallyWorking: this.getWorkingSocketsCount() > 0 && 
-                            this.getWorkingSocketsCount() < this.knownNamespaces.size
-        },
-        enhancedRecommendations: this.getPartialConnectivitySuggestions()
-      }))
-    );
-  }
-
-  /**
-   * Get specific recommendations for partial socket connectivity
-   */
-  getPartialConnectivitySuggestions(): string[] {
-    const suggestions: string[] = [];
-    const workingSockets = Array.from(this.knownNamespaces.values()).filter(ns => ns.isConnected);
-    const failingSockets = Array.from(this.knownNamespaces.values()).filter(ns => !ns.isConnected);
-    
-    if (workingSockets.length > 0 && failingSockets.length > 0) {
-      suggestions.push('Some socket namespaces are working while others are failing:');
-      suggestions.push(`- Working namespaces: ${workingSockets.map(s => s.namespace || 'default').join(', ')}`);
-      suggestions.push(`- Failing namespaces: ${failingSockets.map(s => s.namespace || 'default').join(', ')}`);
-      suggestions.push('This suggests a namespace-specific configuration issue rather than a general connectivity problem.');
-      suggestions.push('Check the server logs for errors related to the specific failing namespaces.');
-      
-      if (failingSockets.some(s => s.lastError?.includes('timeout'))) {
-        suggestions.push('One or more namespaces are experiencing timeout issues. Check for long-running operations.');
-      }
-      
-      if (failingSockets.some(s => s.lastError?.includes('auth'))) {
-        suggestions.push('Authentication issues detected in some namespaces. Verify credentials for these specific namespaces.');
-      }
-    }
-    
-    return suggestions;
-  }
-
-  /**
-   * Get diagnostic data formatted for dashboard display
-   */
-  getDiagnosticDashboardData(): Observable<any> {
-    const connectionDiagnostics = this.diagnosticsSubject.value;
-    const socketDiagnostics = this.socketDiagnosticsSubject.value;
-    
-    return of({
-      apiConnection: {
-        status: connectionDiagnostics.status,
-        isConnected: connectionDiagnostics.isConnected,
-        lastChecked: connectionDiagnostics.lastChecked,
-        responseTimes: connectionDiagnostics.responseTimes || [],
-        averageResponseTime: this.calculateAverageResponseTime(connectionDiagnostics.responseTimes || [])
-      },
-      socketConnection: {
-        isConnected: socketDiagnostics.isConnected,
-        reconnectAttempts: socketDiagnostics.reconnectAttempts,
-        pingTime: socketDiagnostics.pingTime,
-        connectionId: socketDiagnostics.connectionId
-      },
-      suggestions: this.getSuggestedFixes(),
-      namespaceStatuses: Array.from(this.knownNamespaces.values())
-    });
-  }
-
-  /**
-   * Update the namespace statuses observable
-   */
-  private updateNamespaceStatuses(): void {
-    const statuses = Array.from(this.knownNamespaces.values());
-    this.namespaceSocketsSubject.next(statuses);
-    
-    // Update the main socket status based on aggregate namespace status
-    const anyConnected = statuses.some(s => s.isConnected);
-    const anyFailing = statuses.some(s => !s.isConnected);
-    
-    // If we have both working and failing connections, update the main status
-    if (anyConnected) {
-      const socketDiagnostics: SocketDiagnostics = {
-        ...this.socketDiagnosticsSubject.value,
-        isConnected: true,
-        lastError: anyFailing ? 'Some socket namespaces are failing' : undefined
-      };
-      this.socketDiagnosticsSubject.next(socketDiagnostics);
-    }
-  }
-
-  /**
-   * Get the count of working socket namespaces
-   */
-  private getWorkingSocketsCount(): number {
-    return Array.from(this.knownNamespaces.values()).filter(ns => ns.isConnected).length;
-  }
-
-  private determineStatus(responseTime: number): 'healthy' | 'degraded' | 'unavailable' {
-    if (responseTime < 300) return 'healthy';
-    if (responseTime < 1000) return 'degraded';
-    return 'unavailable';
-  }
-
-  private calculateAverageResponseTime(responseTimes: number[]): number {
-    if (!responseTimes.length) return 0;
-    return responseTimes.reduce((sum, time) => sum + time, 0) / responseTimes.length;
-  }
-
-  private extractServerBinding(response: any): string {
-    // Try to extract server binding info if available in response
-    if (response?.serverInfo?.binding) {
-      return response.serverInfo.binding;
-    }
-    
-    // Make an educated guess based on the environment
-    if (environment.production) {
-      return 'Production server';
-    } else {
-      return 'Development server (localhost:3000)';
-    }
-  }
-
-  private formatError(error: any): string {
-    if (!error) return 'Unknown error';
-    
-    if (error.status === 0) {
-      if (error.message && error.message.includes('ECONNREFUSED')) {
-        return 'Connection refused (ECONNREFUSED) - Backend server may not be running';
-      }
-      return 'Connection refused - Network error';
-    }
-    
-    if (error.status === 504) {
-      return `504: Gateway Timeout - Server took too long to respond`;
-    }
-    
-    return `${error.status}: ${error.statusText || error.message || 'Unknown error'}`;
-  }
-
-  /**
-   * Get diagnostic dashboard data for admin UI
-   */
-  getDiagnosticDashboardData(): Observable<any> {
-    return this.checkConnectionNow().pipe(
-      map(diagnostics => {
-        return {
-          connectionStatus: diagnostics.status,
-          isConnected: diagnostics.isConnected,
-          lastChecked: diagnostics.lastChecked,
-          responseTime: this.calculateAverageResponseTime(diagnostics.responseTimes || []),
-          serverInfo: {
-            binding: diagnostics.serverBinding || 'Unknown',
-            error: diagnostics.error
-          },
-          socketStatus: {
-            connected: this.socketDiagnosticsSubject.value.isConnected,
-            pingTime: this.socketDiagnosticsSubject.value.pingTime,
-            connectionId: this.socketDiagnosticsSubject.value.connectionId
-          }
-        };
-      }),
-      catchError(error => {
-        this.logger.error('Error fetching diagnostic data', { error });
-        return of({
-          connectionStatus: 'unavailable',
-          isConnected: false,
-          lastChecked: new Date(),
-          error: this.formatError(error)
-        });
-      })
-    );
-  }
-}
+import { Injectable } from '@angular/core';
+import { HttpClient } from '@angular/common/http';
+import { BehaviorSubject, Observable, of, timer, throwError } from 'rxjs';
+import { catchError, map, retry, shareReplay, switchMap, tap, delay, retryWhen, take } from 'rxjs/operators';
+import { LoggerService } from './logger.service';
+import { environment } from '../../../environments/environment';
+import { io, Socket } from 'socket.io-client';
+
+export interface ConnectionDiagnostics {
+  isConnected: boolean;
+  status: 'healthy' | 'degraded' | 'unavailable';
+  lastChecked: Date;
+  error?: string;
+  serverBinding?: string;
+  portStatus?: string;
+  responseTimes?: number[];
+}
+
+export interface SocketDiagnostics {
+  isConnected: boolean;
+  connectionId?: string;
+  pingTime?: number;
+  reconnectAttempts: number;
+  lastError?: string;
+  socketUrl?: string;
+}
+
+export interface NamespacedSocketStatus {
+  namespace: string;
+  isConnected: boolean;
+  connectionId?: string;
+  lastError?: string;
+  lastConnectedTime?: Date;
+  lastDisconnectedTime?: Date;
+}
+
+export interface ProxyRouteStatus {
+  route: string;
+  lastAttempted?: Date;
+  lastSuccessful?: Date;
+  consecutiveFailures: number;
+  error?: string;
+  statusCode?: number;
+}
+
+/**
+ * API Diagnostics Service
+ * 
+ * Monitors API connectivity and provides diagnostics for troubleshooting
+ * connection issues between the frontend and backend services.
+ */
+@Injectable({
+  providedIn: 'root'
+})
+export class ApiDiagnosticsService {
+  private diagnosticsSubject = new BehaviorSubject<ConnectionDiagnostics>({
+    isConnected: false,
+    status: 'unavailable',
+    lastChecked: new Date()
+  });
+  private socketDiagnosticsSubject = new BehaviorSubject<SocketDiagnostics>({
+    isConnected: false,
+    reconnectAttempts: 0
+  });
+  
+  // Track namespace-specific socket statuses
+  private namespaceSocketsSubject = new BehaviorSubject<NamespacedSocketStatus[]>([]);
+  
+  // Track known namespaces with their connection status
+  private knownNamespaces = new Map<string, NamespacedSocketStatus>();
+  
+  private checkInterval = 30000; // 30 seconds
+  private retryCount = 3;
+  private retryDelay = 1000;
+  private consecutiveFailures = 0;
+  private maxConsecutiveFailures = 5;
+  private socketInstance: Socket | null = null;
+  private socketReconnectAttempts = 0;
+  private maxSocketReconnectAttempts = 10;
+  
+  // Namespace-specific socket instances - add definite assignment assertion
+  private namespaceSocketInstances = new Map<string, Socket>();
+
+  // Expose as observable for components to consume
+  readonly diagnostics$ = this.diagnosticsSubject.asObservable();
+  readonly isConnected$ = this.diagnostics$.pipe(map(d => d.isConnected));
+  readonly socketDiagnostics$ = this.socketDiagnosticsSubject.asObservable();
+  readonly isSocketConnected$ = this.socketDiagnostics$.pipe(map(d => d.isConnected));
+  readonly namespaceStatuses$ = this.namespaceSocketsSubject.asObservable();
+  
+  // Get count of working socket namespaces
+  readonly workingSocketsCount$ = this.namespaceSocketsSubject.pipe(
+    map(namespaces => namespaces.filter(ns => ns.isConnected).length)
+  );
+
+  // Check if at least one socket is working
+  readonly hasAnyWorkingSocket$ = this.workingSocketsCount$.pipe(
+    map(count => count > 0)
+  );
+
+  constructor(
+    private http: HttpClient,
+    private logger: LoggerService
+  ) {
+    this.logger.registerService('ApiDiagnosticsService');
+    this.logger.info('API Diagnostics Service initialized');
+    this.startHealthCheck();
+  }
+
+  /**
+   * Perform an immediate health check
+   */
+  checkConnectionNow(): Observable<ConnectionDiagnostics> {
+    const startTime = Date.now();
+    
+    return this.http.get<any>(`${environment.apiUrl}/api`, {
+      headers: { 'Cache-Control': 'no-cache' }
+    }).pipe(
+      map(response => {
+        const responseTime = Date.now() - startTime;
+        const currentDiagnostics = this.diagnosticsSubject.value;
+        const responseTimes = [...(currentDiagnostics.responseTimes || []), responseTime].slice(-5);
+        
+        this.consecutiveFailures = 0; // Reset failure counter on success
+        
+        const diagnostics: ConnectionDiagnostics = {
+          isConnected: true,
+          status: this.determineStatus(responseTime),
+          lastChecked: new Date(),
+          responseTimes,
+          serverBinding: this.extractServerBinding(response)
+        };
+        
+        this.diagnosticsSubject.next(diagnostics);
+        this.logger.debug('API connection healthy', diagnostics);
+        return diagnostics;
+      }),
+      catchError(error => {
+        this.consecutiveFailures++;
+        
+        const diagnostics: ConnectionDiagnostics = {
+          isConnected: false,
+          status: 'unavailable',
+          lastChecked: new Date(),
+          error: this.formatError(error)
+        };
+        
+        this.diagnosticsSubject.next(diagnostics);
+        
+        // Only log failures until we reach the threshold to avoid flooding logs
+        if (this.consecutiveFailures <= this.maxConsecutiveFailures) {
+          this.logger.warn('API connection failed', { 
+            error: diagnostics.error,
+            url: `${environment.apiUrl}/api`,
+            consecutiveFailures: this.consecutiveFailures
+          });
+        } else if (this.consecutiveFailures === this.maxConsecutiveFailures + 1) {
+          // Log one more time when we cross the threshold
+          this.logger.warn(`API connection failures threshold reached (${this.maxConsecutiveFailures}). Suppressing further logs until connection restored.`, {
+            error: diagnostics.error
+          });
+        }
+        
+        return of(diagnostics);
+      }),
+      shareReplay(1)
+    );
+  }
+
+  /**
+   * Start automated health checks
+   */
+  startHealthCheck(): void {
+    timer(1000, this.checkInterval).pipe(
+      switchMap(() => this.checkConnectionNow().pipe(
+        retry({
+          count: this.retryCount,
+          delay: this.retryDelay
+        }),
+        catchError(error => {
+          if (this.consecutiveFailures <= this.maxConsecutiveFailures) {
+            this.logger.error('All API health check retries failed', { 
+              error: this.formatError(error),
+              retries: this.retryCount
+            });
+          }
+          return of(null);
+        })
+      ))
+    ).subscribe();
+  }
+
+  /**
+   * Run network diagnostics to determine the cause of connectivity issues
+   */
+  runNetworkDiagnostics(): Observable<string> {
+    this.logger.info('Running network diagnostics');
+    
+    return this.http.get<any>(`${environment.apiUrl}/api`, { 
+      headers: { 'X-Diagnostics': 'true' } 
+    }).pipe(
+      map(() => 'Connection successful'),
+      catchError(error => {
+        let diagnosticMessage = 'Network diagnostics results:\n';
+        
+        if (error.status === 0) {
+          diagnosticMessage += '- Server unreachable (ECONNREFUSED)\n';
+          diagnosticMessage += '- Possible causes:\n';
+          diagnosticMessage += '  • Backend server is not running\n';
+          diagnosticMessage += '  • Backend server is binding only to 127.0.0.1 (not 0.0.0.0)\n';
+          diagnosticMessage += '  • Firewall is blocking the connection\n';
+          diagnosticMessage += '  • Port 3000 is in use by another process\n';
+          diagnosticMessage += '\n- Recommendations:\n';
+          diagnosticMessage += '  • Verify NestJS is still running with "npx nx run craft-nest:serve"\n';
+          diagnosticMessage += '  • Check server binding in main.ts (should use 0.0.0.0)\n';
+          diagnosticMessage += '  • Check firewall settings\n';
+          diagnosticMessage += '  • Run "netstat -ano | findstr :3000" to check for port conflicts\n';
+          diagnosticMessage += '  • Try accessing the API endpoint directly: "curl http://localhost:3000/api"\n';
+        } else if (error.status === 504) {
+          diagnosticMessage += `- HTTP Error 504: Gateway Timeout\n`;
+          diagnosticMessage += '- Possible causes:\n';
+          diagnosticMessage += '  • API server is overloaded\n';
+          diagnosticMessage += '  • Request is taking too long to process\n';
+          diagnosticMessage += '  • Proxy timeout settings are too restrictive\n';
+          diagnosticMessage += '  • Network congestion between client and server\n';
+          diagnosticMessage += '\n- Recommendations:\n';
+          diagnosticMessage += '  • Check if the API server is running and responsive\n';
+          diagnosticMessage += '  • Verify proxy configuration and timeout settings\n';
+          diagnosticMessage += '  • Increase timeout limits in the proxy configuration\n';
+          diagnosticMessage += '  • Check for long-running operations that might block the server\n';
+          diagnosticMessage += '  • Examine server logs for potential memory/CPU bottlenecks\n';
+        } else if (error.status === 404) {
+          diagnosticMessage += `- HTTP Error 404: Endpoint not found\n`;
+          diagnosticMessage += '- Possible causes:\n';
+          diagnosticMessage += '  • API route does not exist\n';
+          diagnosticMessage += '  • Proxy configuration incorrect\n';
+          diagnosticMessage += '\n- Recommendations:\n';
+          diagnosticMessage += '  • Check if the API endpoint exists in the backend\n';
+          diagnosticMessage += '  • Verify proxy.conf.json settings\n';
+        } else if (error.status === 403) {
+          diagnosticMessage += `- HTTP Error 403: Forbidden\n`;
+          diagnosticMessage += '- Possible causes:\n';
+          diagnosticMessage += '  • CORS policy blocking the request\n';
+          diagnosticMessage += '  • Authentication required but not provided\n';
+          diagnosticMessage += '\n- Recommendations:\n';
+          diagnosticMessage += '  • Check CORS configuration in backend\n';
+          diagnosticMessage += '  • Verify authentication requirements\n';
+        } else {
+          diagnosticMessage += `- HTTP Error ${error.status}: ${error.statusText}\n`;
+          diagnosticMessage += `- Message: ${error.message || 'No additional details'}\n`;
+        }
+        
+        this.logger.info(diagnosticMessage);
+        return of(diagnosticMessage);
+      })
+    );
+  }
+
+  /**
+   * Perform port availability check
+   */
+  checkPortAvailability(): Observable<string> {
+    return this.http.get<any>(`${environment.apiUrl}/api/health/ports`, {
+      headers: { 'X-Diagnostics': 'true' }
+    }).pipe(
+      map(response => {
+        if (response && response.ports) {
+          const ports = response.ports;
+          let message = 'Port status:\n';
+          
+          Object.keys(ports).forEach(port => {
+            message += `- Port ${port}: ${ports[port] ? 'In use' : 'Available'}\n`;
+          });
+          
+          return message;
+        }
+        return 'Port availability check completed, but no data returned';
+      }),
+      catchError(error => {
+        return of(`Port availability check failed: ${this.formatError(error)}`);
+      })
+    );
+  }
+
+  /**
+   * Suggest fixes for common connection issues
+   */
+  getSuggestedFixes(): string[] {
+    const currentDiagnostics = this.diagnosticsSubject.value;
+    const suggestions: string[] = [];
+    
+    if (!currentDiagnostics.isConnected) {
+      suggestions.push('Ensure the NestJS backend is running with "npx nx run craft-nest:serve"');
+      suggestions.push('Check if the server is binding to 0.0.0.0 instead of localhost in main.ts');
+      suggestions.push('Verify the proxy configuration in angular.json or proxy.conf.json');
+      suggestions.push('Try restarting both frontend and backend services');
+      suggestions.push('Check environment.apiUrl setting is correct');
+      
+      if (currentDiagnostics.error?.includes('ECONNREFUSED')) {
+        suggestions.push('The server appears to be running but refusing connections - check firewall settings');
+        suggestions.push('Verify the port is not in use by another process');
+        suggestions.push('Try manually accessing the API endpoint: curl http://localhost:3000/api');
+      }
+
+      // Add specific suggestions for Gateway Timeout errors
+      if (currentDiagnostics.error?.includes('504') || currentDiagnostics.error?.includes('Gateway Timeout')) {
+        suggestions.push('Gateway Timeout detected - the server took too long to respond');
+        suggestions.push('Check if the server is overloaded or processing long-running operations');
+        suggestions.push('Verify proxy timeout settings are appropriate (might need to increase)');
+        suggestions.push('Look for memory leaks or CPU bottlenecks on the server');
+        suggestions.push('Check network latency between client and server');
+      }
+    } else if (currentDiagnostics.status === 'degraded') {
+      suggestions.push('API connection is slow - check network latency');
+      suggestions.push('Consider optimizing backend API responses');
+      suggestions.push('Check server load and resource utilization');
+    }
+    
+    return suggestions;
+  }
+
+  /**
+   * Get WebSocket connection status
+   */
+  checkSocketConnection(): Observable<boolean> {
+    return this.http.get<any>(`${environment.apiUrl}/api/socket-status`).pipe(
+      map(response => response.connected === true),
+      catchError(() => of(false))
+    );
+  }
+
+  /**
+   * Initialize and monitor socket connection
+   */
+  initializeSocketMonitoring(socketUrl?: string): void {
+    if (!socketUrl) {
+      socketUrl = environment.apiUrl;
+    }
+
+    this.logger.info('Initializing socket monitoring', { socketUrl });
+    
+    try {
+      // Close existing socket if any
+      if (this.socketInstance) {
+        this.socketInstance.disconnect();
+      }
+
+      this.socketInstance = io(socketUrl);
+
+      this.socketInstance.on('connect', () => {
+        this.socketReconnectAttempts = 0;
+        const socketDiagnostics: SocketDiagnostics = {
+          isConnected: true,
+          connectionId: this.socketInstance?.id, // Use optional chaining
+          reconnectAttempts: this.socketReconnectAttempts,
+          socketUrl
+        };
+        this.socketDiagnosticsSubject.next(socketDiagnostics);
+        this.logger.info('Socket connected successfully', { 
+          socketId: this.socketInstance?.id, // Use optional chaining
+          url: socketUrl 
+        });
+
+        // Measure ping time
+        this.measureSocketLatency();
+      });
+
+      this.socketInstance.on('disconnect', (reason) => {
+        const socketDiagnostics: SocketDiagnostics = {
+          isConnected: false,
+          lastError: reason,
+          reconnectAttempts: this.socketReconnectAttempts,
+          socketUrl
+        };
+        this.socketDiagnosticsSubject.next(socketDiagnostics);
+        this.logger.warn('Socket disconnected', { reason });
+      });
+
+      this.socketInstance.on('error', (error) => {
+        const socketDiagnostics: SocketDiagnostics = {
+          isConnected: false,
+          lastError: error.message || 'Unknown socket error',
+          reconnectAttempts: this.socketReconnectAttempts,
+          socketUrl
+        };
+        this.socketDiagnosticsSubject.next(socketDiagnostics);
+        this.logger.error('Socket connection error', { error });
+      });
+
+      this.socketInstance.on('reconnect_attempt', (attempt) => {
+        this.socketReconnectAttempts = attempt;
+        const socketDiagnostics: SocketDiagnostics = {
+          isConnected: false,
+          reconnectAttempts: attempt,
+          socketUrl
+        };
+        this.socketDiagnosticsSubject.next(socketDiagnostics);
+        this.logger.info('Socket reconnection attempt', { attempt });
+      });
+
+      this.socketInstance.on('reconnect_failed', () => {
+        const socketDiagnostics: SocketDiagnostics = {
+          isConnected: false,
+          lastError: 'Reconnection failed after maximum attempts',
+          reconnectAttempts: this.socketReconnectAttempts,
+          socketUrl
+        };
+        this.socketDiagnosticsSubject.next(socketDiagnostics);
+        this.logger.error('Socket reconnection failed', { 
+          attempts: this.socketReconnectAttempts 
+        });
+      });
+    } catch (error) {
+      this.logger.error('Error initializing socket connection', { error });
+    }
+  }
+
+  /**
+   * Measure socket latency using ping-pong
+   */
+  measureSocketLatency(): void {
+    if (!this.socketInstance || !this.socketInstance.connected) {
+      return;
+    }
+
+    const start = Date.now();
+    
+    // Using a custom ping event - the server needs to respond with a 'pong' event
+    this.socketInstance.emit('ping', {}, () => {
+      const latency = Date.now() - start;
+      const currentDiagnostics = this.socketDiagnosticsSubject.value;
+      
+      this.socketDiagnosticsSubject.next({
+        ...currentDiagnostics,
+        pingTime: latency
+      });
+      
+      this.logger.debug('Socket latency', { latency: `${latency}ms` });
+    });
+
+    // Schedule next measurement
+    setTimeout(() => this.measureSocketLatency(), 30000);
+  }
+
+  /**
+   * Manually attempt to reconnect socket
+   */
+  reconnectSocket(): Observable<boolean> {
+    if (!this.socketInstance) {
+      return throwError(() => new Error('Socket not initialized'));
+    }
+
+    this.logger.info('Manually reconnecting socket...');
+    
+    return new Observable<boolean>(observer => {
+      try {
+        this.socketInstance?.disconnect();
+        
+        // Allow some time for disconnection to complete
+        setTimeout(() => {
+          this.socketInstance?.connect();
+          
+          // Subscribe to connection event only once for this reconnection attempt
+          const onConnect = () => {
+            this.socketInstance?.off('connect', onConnect);
+            this.socketInstance?.off('connect_error', onError);
+            observer.next(true);
+            observer.complete();
+          };
+          
+          const onError = (error: any) => { // Add type annotation
+            this.socketInstance?.off('connect', onConnect);
+            this.socketInstance?.off('connect_error', onError);
+            observer.error(error);
+          };
+          
+          this.socketInstance?.once('connect', onConnect);
+          this.socketInstance?.once('connect_error', onError);
+          
+          // Set timeout for reconnection attempt
+          setTimeout(() => {
+            this.socketInstance?.off('connect', onConnect);
+            this.socketInstance?.off('connect_error', onError);
+            observer.error(new Error('Reconnection timeout'));
+          }, 5000);
+        }, 1000);
+      } catch (error) {
+        observer.error(error);
+      }
+    }).pipe(
+      retryWhen(errors => errors.pipe(
+        delay(1000),
+        tap(error => this.logger.warn('Retrying socket reconnection after error', { error })),
+        // Limit retries
+        tap(() => {
+          this.socketReconnectAttempts++;
+          if (this.socketReconnectAttempts >= this.maxSocketReconnectAttempts) {
+            throw new Error(`Maximum reconnection attempts (${this.maxSocketReconnectAttempts}) reached`);
+          }
+        })
+      ))
+    );
+  }
+
+  /**
+   * Initialize monitoring for a specific socket namespace
+   * @param namespace The Socket.IO namespace to monitor (e.g., 'health', 'yahoo', 'user-state')
+   * @param socketUrl Base socket URL (defaults to environment.apiUrl)
+   */
+  monitorNamespaceSocket(namespace: string, socketUrl?: string): void {
+    if (!socketUrl) {
+      socketUrl = environment.apiUrl;
+    }
+
+    const namespaceUrl = namespace ? `${socketUrl}/${namespace}` : socketUrl;
+    this.logger.info(`Initializing monitoring for socket namespace: ${namespace}`, { socketUrl: namespaceUrl });
+    
+    try {
+      // Close existing namespace socket if any
+      if (this.namespaceSocketInstances.has(namespace)) {
+        const existingSocket = this.namespaceSocketInstances.get(namespace);
+        if (existingSocket) {
+          existingSocket.disconnect();
+        }
+      }
+
+      // Create new namespace socket - fixed Socket type
+      const nsSocket = io(namespaceUrl) as Socket;
+      this.namespaceSocketInstances.set(namespace, nsSocket);
+      
+      // Create initial status for this namespace if it doesn't exist
+      if (!this.knownNamespaces.has(namespace)) {
+        this.knownNamespaces.set(namespace, {
+          namespace,
+          isConnected: false,
+          connectionId: undefined,
+          lastError: undefined
+        });
+      }
+
+      // Setup event listeners for this namespace
+      nsSocket.on('connect', () => {
+        const status: NamespacedSocketStatus = {
+          namespace,
+          isConnected: true,
+          connectionId: nsSocket.id,
+          lastConnectedTime: new Date()
+        };
+        
+        this.knownNamespaces.set(namespace, status);
+        this.updateNamespaceStatuses();
+        
+        this.logger.info(`Socket namespace ${namespace} connected successfully`, { 
+          socketId: nsSocket.id,
+          url: namespaceUrl 
+        });
+      });
+
+      nsSocket.on('disconnect', (reason) => {
+        const existingStatus = this.knownNamespaces.get(namespace) || {
+          namespace,
+          isConnected: false
+        };
+        
+        const status: NamespacedSocketStatus = {
+          ...existingStatus,
+          isConnected: false,
+          lastError: reason,
+          lastDisconnectedTime: new Date()
+        };
+        
+        this.knownNamespaces.set(namespace, status);
+        this.updateNamespaceStatuses();
+        
+        this.logger.warn(`Socket namespace ${namespace} disconnected`, { reason });
+      });
+
+      nsSocket.on('error', (error) => {
+        const existingStatus = this.knownNamespaces.get(namespace) || {
+          namespace,
+          isConnected: false
+        };
+        
+        const status: NamespacedSocketStatus = {
+          ...existingStatus,
+          isConnected: false,
+          lastError: error.message || 'Unknown socket error',
+          lastDisconnectedTime: new Date()
+        };
+        
+        this.knownNamespaces.set(namespace, status);
+        this.updateNamespaceStatuses();
+        
+        this.logger.error(`Socket namespace ${namespace} error`, { error });
+      });
+
+    } catch (error) {
+      this.logger.error(`Error initializing ${namespace} namespace socket`, { error });
+      
+      // Update status to reflect initialization error
+      const status: NamespacedSocketStatus = {
+        namespace,
+        isConnected: false,
+        lastError: error instanceof Error ? error.message : 'Unknown error during initialization',
+        lastDisconnectedTime: new Date()
+      };
+      
+      this.knownNamespaces.set(namespace, status);
+      this.updateNamespaceStatuses();
+    }
+  }
+
+  /**
+   * Initialize monitoring for all known socket namespaces
+   */
+  monitorAllNamespaces(socketUrl?: string): void {
+    // Common namespaces used in the application
+    const commonNamespaces = ['health', 'yahoo', 'user-state'];
+    
+    commonNamespaces.forEach(namespace => {
+      this.monitorNamespaceSocket(namespace, socketUrl);
+    });
+    
+    // Also monitor the default namespace
+    this.monitorNamespaceSocket('', socketUrl);
+  }
+
+  /**
+   * Reconnect a specific namespace socket
+   * @param namespace The namespace to reconnect
+   * @returns Observable indicating success or failure
+   */
+  reconnectNamespaceSocket(namespace: string): Observable<boolean> {
+    const nsSocket = this.namespaceSocketInstances.get(namespace);
+    if (!nsSocket) {
+      return throwError(() => new Error(`Socket namespace ${namespace} not initialized`));
+    }
+
+    this.logger.info(`Manually reconnecting ${namespace} socket...`);
+    
+    return new Observable<boolean>(observer => {
+      try {
+        nsSocket.disconnect();
+        
+        // Allow some time for disconnection to complete
+        setTimeout(() => {
+          nsSocket.connect();
+          
+          // Subscribe to connection event only once for this reconnection attempt
+          const onConnect = () => {
+            nsSocket.off('connect', onConnect);
+            nsSocket.off('connect_error', onError);
+            observer.next(true);
+            observer.complete();
+          };
+          
+          const onError = (error: any) => { // Add type annotation
+            nsSocket.off('connect', onConnect);
+            nsSocket.off('connect_error', onError);
+            observer.error(error);
+          };
+          
+          nsSocket.once('connect', onConnect);
+          nsSocket.once('connect_error', onError);
+          
+          // Set timeout for reconnection attempt
+          setTimeout(() => {
+            nsSocket.off('connect', onConnect);
+            nsSocket.off('connect_error', onError);
+            observer.error(new Error(`Reconnection timeout for namespace ${namespace}`));
+          }, 5000);
+        }, 1000);
+      } catch (error) {
+        observer.error(error);
+      }
+    }).pipe(
+      retryWhen(errors => errors.pipe(
+        delay(1000),
+        tap(error => this.logger.warn(`Retrying ${namespace} socket reconnection after error`, { error })),
+        // Limit retries
+        tap(count => {
+          if (count >= 3) {
+            throw new Error(`Maximum reconnection attempts reached for namespace ${namespace}`);
+          }
+        }),
+        take(3)
+      ))
+    );
+  }
+
+  /**
+   * Run diagnostics for specific socket namespace
+   */
+  runNamespaceDiagnostics(namespace: string): Observable<string> {
+    this.logger.info(`Running diagnostics for socket namespace: ${namespace}`);
+    
+    const namespaceStatus = this.knownNamespaces.get(namespace);
+    if (!namespaceStatus) {
+      return of(`Namespace ${namespace} is not being monitored. Use monitorNamespaceSocket() first.`);
+    }
+    
+    let diagnosticMessage = `Socket namespace ${namespace} diagnostics results:\n`;
+    diagnosticMessage += `- Connected: ${namespaceStatus.isConnected ? 'Yes' : 'No'}\n`;
+    
+    if (namespaceStatus.connectionId) {
+      diagnosticMessage += `- Socket ID: ${namespaceStatus.connectionId}\n`;
+    }
+    
+    if (namespaceStatus.lastConnectedTime) {
+      diagnosticMessage += `- Last connected: ${namespaceStatus.lastConnectedTime.toISOString()}\n`;
+    }
+    
+    if (namespaceStatus.lastDisconnectedTime) {
+      diagnosticMessage += `- Last disconnected: ${namespaceStatus.lastDisconnectedTime.toISOString()}\n`;
+    }
+    
+    if (namespaceStatus.lastError) {
+      diagnosticMessage += `- Last error: ${namespaceStatus.lastError}\n`;
+    }
+    
+    // Add namespace-specific recommendations
+    diagnosticMessage += '\n- Recommendations:\n';
+    
+    if (!namespaceStatus.isConnected) {
+      diagnosticMessage += `  • Check if the '${namespace}' namespace is properly configured on the server\n`;
+      diagnosticMessage += '  • Verify the server is listening on this namespace\n';
+      diagnosticMessage += `  • Try reconnecting using reconnectNamespaceSocket('${namespace}')\n`;
+      
+      if (namespaceStatus.lastError?.includes('timeout')) {
+        diagnosticMessage += '  • Connection timeout detected - check for overloaded handlers in this namespace\n';
+      }
+    }
+    
+    return of(diagnosticMessage);
+  }
+
+  /**
+   * Get enhanced diagnostic data including namespace statuses
+   */
+  getEnhancedDiagnosticData(): Observable<any> {
+    return this.getDiagnosticDashboardData().pipe(
+      map(dashboardData => ({
+        ...dashboardData,
+        socketNamespaces: Array.from(this.knownNamespaces.values()),
+        partialConnectivity: {
+          hasAnyWorkingSocket: this.getWorkingSocketsCount() > 0,
+          workingSocketsCount: this.getWorkingSocketsCount(),
+          totalNamespaces: this.knownNamespaces.size,
+          partiallyWorking: this.getWorkingSocketsCount() > 0 && 
+                            this.getWorkingSocketsCount() < this.knownNamespaces.size
+        },
+        enhancedRecommendations: this.getPartialConnectivitySuggestions()
+      }))
+    );
+  }
+
+  /**
+   * Get specific recommendations for partial socket connectivity
+   */
+  getPartialConnectivitySuggestions(): string[] {
+    const suggestions: string[] = [];
+    const workingSockets = Array.from(this.knownNamespaces.values()).filter(ns => ns.isConnected);
+    const failingSockets = Array.from(this.knownNamespaces.values()).filter(ns => !ns.isConnected);
+    
+    if (workingSockets.length > 0 && failingSockets.length > 0) {
+      suggestions.push('Some socket namespaces are working while others are failing:');
+      suggestions.push(`- Working namespaces: ${workingSockets.map(s => s.namespace || 'default').join(', ')}`);
+      suggestions.push(`- Failing namespaces: ${failingSockets.map(s => s.namespace || 'default').join(', ')}`);
+      suggestions.push('This suggests a namespace-specific configuration issue rather than a general connectivity problem.');
+      suggestions.push('Check the server logs for errors related to the specific failing namespaces.');
+      
+      if (failingSockets.some(s => s.lastError?.includes('timeout'))) {
+        suggestions.push('One or more namespaces are experiencing timeout issues. Check for long-running operations.');
+      }
+      
+      if (failingSockets.some(s => s.lastError?.includes('auth'))) {
+        suggestions.push('Authentication issues detected in some namespaces. Verify credentials for these specific namespaces.');
+      }
+    }
+    
+    return suggestions;
+  }
+
+  /**
+   * Get diagnostic data formatted for dashboard display
+   */
+  getDiagnosticDashboardData(): Observable<any> {
+    const connectionDiagnostics = this.diagnosticsSubject.value;
+    const socketDiagnostics = this.socketDiagnosticsSubject.value;
+    
+    return of({
+      apiConnection: {
+        status: connectionDiagnostics.status,
+        isConnected: connectionDiagnostics.isConnected,
+        lastChecked: connectionDiagnostics.lastChecked,
+        responseTimes: connectionDiagnostics.responseTimes || [],
+        averageResponseTime: this.calculateAverageResponseTime(connectionDiagnostics.responseTimes || [])
+      },
+      socketConnection: {
+        isConnected: socketDiagnostics.isConnected,
+        reconnectAttempts: socketDiagnostics.reconnectAttempts,
+        pingTime: socketDiagnostics.pingTime,
+        connectionId: socketDiagnostics.connectionId
+      },
+      suggestions: this.getSuggestedFixes(),
+      namespaceStatuses: Array.from(this.knownNamespaces.values())
+    });
+  }
+
+  /**
+   * Update the namespace statuses observable
+   */
+  private updateNamespaceStatuses(): void {
+    const statuses = Array.from(this.knownNamespaces.values());
+    this.namespaceSocketsSubject.next(statuses);
+    
+    // Update the main socket status based on aggregate namespace status
+    const anyConnected = statuses.some(s => s.isConnected);
+    const anyFailing = statuses.some(s => !s.isConnected);
+    
+    // If we have both working and failing connections, update the main status
+    if (anyConnected) {
+      const socketDiagnostics: SocketDiagnostics = {
+        ...this.socketDiagnosticsSubject.value,
+        isConnected: true,
+        lastError: anyFailing ? 'Some socket namespaces are failing' : undefined
+      };
+      this.socketDiagnosticsSubject.next(socketDiagnostics);
+    }
+  }
+
+  /**
+   * Get the count of working socket namespaces
+   */
+  private getWorkingSocketsCount(): number {
+    return Array.from(this.knownNamespaces.values()).filter(ns => ns.isConnected).length;
+  }
+
+  private determineStatus(responseTime: number): 'healthy' | 'degraded' | 'unavailable' {
+    if (responseTime < 300) return 'healthy';
+    if (responseTime < 1000) return 'degraded';
+    return 'unavailable';
+  }
+
+  private calculateAverageResponseTime(responseTimes: number[]): number {
+    if (!responseTimes.length) return 0;
+    return responseTimes.reduce((sum, time) => sum + time, 0) / responseTimes.length;
+  }
+
+  private extractServerBinding(response: any): string {
+    // Try to extract server binding info if available in response
+    if (response?.serverInfo?.binding) {
+      return response.serverInfo.binding;
+    }
+    
+    // Make an educated guess based on the environment
+    if (environment.production) {
+      return 'Production server';
+    } else {
+      return 'Development server (localhost:3000)';
+    }
+  }
+
+  private formatError(error: any): string {
+    if (!error) return 'Unknown error';
+    
+    if (error.status === 0) {
+      if (error.message && error.message.includes('ECONNREFUSED')) {
+        return 'Connection refused (ECONNREFUSED) - Backend server may not be running';
+      }
+      return 'Connection refused - Network error';
+    }
+    
+    if (error.status === 504) {
+      return `504: Gateway Timeout - Server took too long to respond`;
+    }
+    
+    return `${error.status}: ${error.statusText || error.message || 'Unknown error'}`;
+  }
+}