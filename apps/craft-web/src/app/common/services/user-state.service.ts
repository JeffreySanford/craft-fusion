<<<<<<< HEAD
import { Injectable, OnDestroy } from '@angular/core';
import { BehaviorSubject, Observable, of, Subject } from 'rxjs';
import { HttpClient } from '@angular/common/http';
import { catchError, map, takeUntil } from 'rxjs/operators';
import { SocketClientService } from './socket-client.service';
import { LoggerService } from './logger.service';
import { ApiService } from './api.service';

export interface Document {
  name: string;
  color: string;
}
=======
import { Injectable } from '@angular/core';
import { HttpClient } from '@angular/common/http';
import { Observable, of } from 'rxjs';
import { catchError, tap } from 'rxjs/operators';
import { LoggerService } from './logger.service';
import { Document } from '../../projects/book/book.component';
>>>>>>> 1ed6ca12

@Injectable({
  providedIn: 'root'
})
<<<<<<< HEAD
export class UserStateService implements OnDestroy {
  private openedDocumentsSubject = new BehaviorSubject<Document[]>([]);
  private loginDateTimeSubject = new BehaviorSubject<Date | null>(null);
  private visitLengthSubject = new BehaviorSubject<number | null>(null);
  private visitedPagesSubject = new BehaviorSubject<string[]>([]);
  private destroy$ = new Subject<void>();

  // Expose observables for components to subscribe
  readonly openedDocuments$ = this.openedDocumentsSubject.asObservable();
  readonly loginDateTime$ = this.loginDateTimeSubject.asObservable();
  readonly visitLength$ = this.visitLengthSubject.asObservable();
  readonly visitedPages$ = this.visitedPagesSubject.asObservable();

  constructor(
    private socketClient: SocketClientService,
    private logger: LoggerService,
    private api: ApiService
  ) {
    // Initialize login time if not set
    if (!this.loginDateTimeSubject.value) {
      this.setLoginDateTime(new Date());
    }
    
    // Connect to the user-state namespace
    this.initializeSocketConnection();
  }

  ngOnDestroy(): void {
    this.destroy$.next();
    this.destroy$.complete();
  }

  private initializeSocketConnection(): void {
    // Create a connection to the user-state namespace
    const userStateSocket = this.socketClient;
    
    // Subscribe to socket events to update state
    userStateSocket.on<{ dateTime: string }>('loginDateTimeUpdated')
      .pipe(takeUntil(this.destroy$))
      .subscribe(data => {
        this.loginDateTimeSubject.next(new Date(data.dateTime));
        this.logger.debug('Received login time update via socket', { dateTime: data.dateTime });
      });
    
    userStateSocket.on<{ length: number }>('visitLengthUpdated')
      .pipe(takeUntil(this.destroy$))
      .subscribe(data => {
        this.visitLengthSubject.next(data.length);
        this.logger.debug('Received visit length update via socket', { length: data.length });
      });
    
    userStateSocket.on<{ pages: string[] }>('visitedPagesUpdated')
      .pipe(takeUntil(this.destroy$))
      .subscribe(data => {
        this.visitedPagesSubject.next(data.pages);
        this.logger.debug('Received visited pages update via socket', { pages: data.pages });
      });
    
    userStateSocket.on<{ documents: Document[] }>('openedDocumentsUpdated')
      .pipe(takeUntil(this.destroy$))
      .subscribe(data => {
        this.openedDocumentsSubject.next(data.documents);
        this.logger.debug('Received opened documents update via socket', { documents: data.documents });
      });

    // Handle state change events
    userStateSocket.on<any>('state-change')
      .pipe(takeUntil(this.destroy$))
      .subscribe(change => {
        this.processStateChange(change);
      });
  }

  private processStateChange(change: any): void {
    switch (change.type) {
      case 'loginDateTimeUpdated':
        if (change.data?.dateTime) {
          this.loginDateTimeSubject.next(new Date(change.data.dateTime));
        }
        break;
      case 'visitLengthUpdated':
        if (change.data?.length !== undefined) {
          this.visitLengthSubject.next(change.data.length);
        }
        break;
      case 'visitedPagesUpdated':
        if (change.data?.pages) {
          this.visitedPagesSubject.next(change.data.pages);
        }
        break;
      case 'openedDocumentsUpdated':
        if (change.data?.documents) {
          this.openedDocumentsSubject.next(change.data.documents);
        }
        break;
      default:
        this.logger.debug('Received unknown state change event', { change });
    }
  }

  // Document management methods
  getOpenedDocuments(): Document[] {
    return this.openedDocumentsSubject.value;
  }

  setOpenedDocument(documentName: string): Observable<Document[]> {
    // Check if document is already open
    const currentDocs = this.openedDocumentsSubject.value;
    if (!currentDocs.some(doc => doc.name === documentName)) {
      // Add new document with default color
      const newDoc: Document = {
        name: documentName,
        color: 'Patriotic Red' // Default color
      };
      const updatedDocs = [...currentDocs, newDoc];
      this.openedDocumentsSubject.next(updatedDocs);

      // Emit via socket instead of HTTP call
      this.socketClient.emit('updateOpenedDocuments', { documents: updatedDocs });
      
      return of(updatedDocs);
    }
    
    return of(currentDocs);
  }

  setOpenedDocuments(documents: Document[]): Observable<Document[]> {
    this.openedDocumentsSubject.next(documents);
    
    // Emit via socket instead of HTTP call
    this.socketClient.emit('updateOpenedDocuments', { documents });
    
    return of(documents);
  }

  // Login time management
  getLoginDateTime(): Date | null {
    return this.loginDateTimeSubject.value;
  }

  setLoginDateTime(dateTime: Date): Observable<void> {
    this.loginDateTimeSubject.next(dateTime);
    
    // Emit via socket instead of HTTP call
    this.socketClient.emit('updateLoginTime', { dateTime: dateTime.toISOString() });
    
    return of(void 0);
  }

  // Visit length management
  getVisitLength(): number | null {
    return this.visitLengthSubject.value;
  }

  setVisitLength(length: number): Observable<void> {
    this.visitLengthSubject.next(length);
    
    // Emit via socket instead of HTTP call
    this.socketClient.emit('updateVisitLength', { length });
    
    return of(void 0);
  }

  // Visited pages management
  getVisitedPages(): string[] {
    return this.visitedPagesSubject.value;
  }

  setVisitedPage(page: string): Observable<void> {
    const currentPages = this.visitedPagesSubject.value;
    if (!currentPages.includes(page)) {
      const updatedPages = [...currentPages, page];
      this.visitedPagesSubject.next(updatedPages);
      
      // Emit via socket instead of HTTP call
      this.socketClient.emit('updateVisitedPage', { page });
      
      return of(void 0);
    }
    
    return of(void 0);
  }

  // Fallback methods for when socket is not available
  private saveOpenedDocuments(documents: Document[]): Observable<void> {
    return this.api.post<{documents: Document[]}, void>('/api/files/saveOpenedDocuments', { documents })
      .pipe(
        catchError(error => {
          this.logger.error('Error saving documents to backend', { error });
          return of(void 0);
        })
      );
=======
export class UserStateService {
  private openedDocuments: Document[] = [];
  private loginDateTime: Date | null = null;
  private visitLength: number | null = null;
  private visitedPages: string[] = [];

  constructor(
    private http: HttpClient,
    private logger: LoggerService
  ) {}

  // Login date/time methods
  setLoginDateTime(dateTime: Date): Observable<Date> {
    this.loginDateTime = dateTime;
    this.logger.debug('Setting login date time', { dateTime });
    return this.http.post<Date>('/api/user/saveLoginDateTime', { dateTime }).pipe(
      tap(() => this.logger.debug('Login date time saved')),
      catchError(error => {
        this.logger.error('Error saving login date time', error);
        return of(dateTime);
      })
    );
  }

  getLoginDateTime(): Date | null {
    return this.loginDateTime;
  }

  // Visit length tracking
  setVisitLength(length: number): void {
    this.visitLength = length;
    this.logger.debug('Setting visit length', { length });
    // Could be implemented to save to API if needed
  }

  getVisitLength(): number | null {
    return this.visitLength;
  }

  // Page visit tracking
  setVisitedPage(pageName: string): Observable<string[]> {
    if (!this.visitedPages.includes(pageName)) {
      this.visitedPages.push(pageName);
    }
    this.logger.debug('Setting visited page', { pageName });
    
    // Save to API
    return this.http.post<string[]>('/api/user/saveVisitedPage', { pageName }).pipe(
      tap(() => this.logger.debug(`Page visit recorded: ${pageName}`)),
      catchError(error => {
        this.logger.error('Error saving visited page', error);
        return of(this.visitedPages);
      })
    );
  }

  getVisitedPages(): string[] {
    return [...this.visitedPages];
  }

  // Document tracking methods
  setOpenedDocument(documentName: string): Observable<Document[]> {
    const existingDoc = this.openedDocuments.find(doc => doc.name === documentName);
    if (!existingDoc) {
      // Generate color if it doesn't exist
      const colors = ['#FF5252', '#448AFF', '#69F0AE', '#FFAB40', '#BA68C8'];
      const color = colors[this.openedDocuments.length % colors.length];
      const contrast = this.isLightColor(color) ? '#000000' : '#FFFFFF';
      
      this.openedDocuments.push({ name: documentName, color, contrast });
    }
    
    this.logger.debug('Setting opened document', { documentName });
    
    // Save to API
    return this.http.post<Document[]>('/api/files/saveOpenedDocuments', { documents: this.openedDocuments }).pipe(
      tap(() => this.logger.debug(`Opened document saved: ${documentName}`)),
      catchError(error => {
        this.logger.error('Error saving opened document', error);
        return of(this.openedDocuments);
      })
    );
  }

  setOpenedDocuments(documents: Document[]): Observable<Document[]> {
    this.openedDocuments = documents;
    this.logger.debug('Setting opened documents', { count: documents.length });
    
    // Save to API
    return this.http.post<Document[]>('/api/files/saveOpenedDocuments', { documents }).pipe(
      tap(() => this.logger.debug('Opened documents saved')),
      catchError(error => {
        this.logger.error('Error saving opened documents', error);
        return of(documents);
      })
    );
  }

  getOpenedDocuments(): Document[] {
    return [...this.openedDocuments];
  }

  // Helper method to determine if a color is light (for contrast)
  private isLightColor(color: string): boolean {
    const hex = color.replace('#', '');
    const r = parseInt(hex.substr(0, 2), 16);
    const g = parseInt(hex.substr(2, 2), 16);
    const b = parseInt(hex.substr(4, 2), 16);
    const brightness = (r * 299 + g * 587 + b * 114) / 1000;
    return brightness > 128;
>>>>>>> 1ed6ca12
  }
}<|MERGE_RESOLUTION|>--- conflicted
+++ resolved
@@ -1,29 +1,15 @@
-<<<<<<< HEAD
 import { Injectable, OnDestroy } from '@angular/core';
+import { HttpClient } from '@angular/common/http';
 import { BehaviorSubject, Observable, of, Subject } from 'rxjs';
-import { HttpClient } from '@angular/common/http';
-import { catchError, map, takeUntil } from 'rxjs/operators';
-import { SocketClientService } from './socket-client.service';
-import { LoggerService } from './logger.service';
-import { ApiService } from './api.service';
-
-export interface Document {
-  name: string;
-  color: string;
-}
-=======
-import { Injectable } from '@angular/core';
-import { HttpClient } from '@angular/common/http';
-import { Observable, of } from 'rxjs';
-import { catchError, tap } from 'rxjs/operators';
+import { catchError, takeUntil, tap } from 'rxjs/operators';
 import { LoggerService } from './logger.service';
 import { Document } from '../../projects/book/book.component';
->>>>>>> 1ed6ca12
+import { SocketClientService } from './socket-client.service';
+import { ApiService } from './api.service';
 
 @Injectable({
   providedIn: 'root'
 })
-<<<<<<< HEAD
 export class UserStateService implements OnDestroy {
   private openedDocumentsSubject = new BehaviorSubject<Document[]>([]);
   private loginDateTimeSubject = new BehaviorSubject<Date | null>(null);
@@ -137,6 +123,8 @@
       const newDoc: Document = {
         name: documentName,
         color: 'Patriotic Red' // Default color
+        ,
+        contrast: ''
       };
       const updatedDocs = [...currentDocs, newDoc];
       this.openedDocumentsSubject.next(updatedDocs);
@@ -216,117 +204,5 @@
           return of(void 0);
         })
       );
-=======
-export class UserStateService {
-  private openedDocuments: Document[] = [];
-  private loginDateTime: Date | null = null;
-  private visitLength: number | null = null;
-  private visitedPages: string[] = [];
-
-  constructor(
-    private http: HttpClient,
-    private logger: LoggerService
-  ) {}
-
-  // Login date/time methods
-  setLoginDateTime(dateTime: Date): Observable<Date> {
-    this.loginDateTime = dateTime;
-    this.logger.debug('Setting login date time', { dateTime });
-    return this.http.post<Date>('/api/user/saveLoginDateTime', { dateTime }).pipe(
-      tap(() => this.logger.debug('Login date time saved')),
-      catchError(error => {
-        this.logger.error('Error saving login date time', error);
-        return of(dateTime);
-      })
-    );
-  }
-
-  getLoginDateTime(): Date | null {
-    return this.loginDateTime;
-  }
-
-  // Visit length tracking
-  setVisitLength(length: number): void {
-    this.visitLength = length;
-    this.logger.debug('Setting visit length', { length });
-    // Could be implemented to save to API if needed
-  }
-
-  getVisitLength(): number | null {
-    return this.visitLength;
-  }
-
-  // Page visit tracking
-  setVisitedPage(pageName: string): Observable<string[]> {
-    if (!this.visitedPages.includes(pageName)) {
-      this.visitedPages.push(pageName);
-    }
-    this.logger.debug('Setting visited page', { pageName });
-    
-    // Save to API
-    return this.http.post<string[]>('/api/user/saveVisitedPage', { pageName }).pipe(
-      tap(() => this.logger.debug(`Page visit recorded: ${pageName}`)),
-      catchError(error => {
-        this.logger.error('Error saving visited page', error);
-        return of(this.visitedPages);
-      })
-    );
-  }
-
-  getVisitedPages(): string[] {
-    return [...this.visitedPages];
-  }
-
-  // Document tracking methods
-  setOpenedDocument(documentName: string): Observable<Document[]> {
-    const existingDoc = this.openedDocuments.find(doc => doc.name === documentName);
-    if (!existingDoc) {
-      // Generate color if it doesn't exist
-      const colors = ['#FF5252', '#448AFF', '#69F0AE', '#FFAB40', '#BA68C8'];
-      const color = colors[this.openedDocuments.length % colors.length];
-      const contrast = this.isLightColor(color) ? '#000000' : '#FFFFFF';
-      
-      this.openedDocuments.push({ name: documentName, color, contrast });
-    }
-    
-    this.logger.debug('Setting opened document', { documentName });
-    
-    // Save to API
-    return this.http.post<Document[]>('/api/files/saveOpenedDocuments', { documents: this.openedDocuments }).pipe(
-      tap(() => this.logger.debug(`Opened document saved: ${documentName}`)),
-      catchError(error => {
-        this.logger.error('Error saving opened document', error);
-        return of(this.openedDocuments);
-      })
-    );
-  }
-
-  setOpenedDocuments(documents: Document[]): Observable<Document[]> {
-    this.openedDocuments = documents;
-    this.logger.debug('Setting opened documents', { count: documents.length });
-    
-    // Save to API
-    return this.http.post<Document[]>('/api/files/saveOpenedDocuments', { documents }).pipe(
-      tap(() => this.logger.debug('Opened documents saved')),
-      catchError(error => {
-        this.logger.error('Error saving opened documents', error);
-        return of(documents);
-      })
-    );
-  }
-
-  getOpenedDocuments(): Document[] {
-    return [...this.openedDocuments];
-  }
-
-  // Helper method to determine if a color is light (for contrast)
-  private isLightColor(color: string): boolean {
-    const hex = color.replace('#', '');
-    const r = parseInt(hex.substr(0, 2), 16);
-    const g = parseInt(hex.substr(2, 2), 16);
-    const b = parseInt(hex.substr(4, 2), 16);
-    const brightness = (r * 299 + g * 587 + b * 114) / 1000;
-    return brightness > 128;
->>>>>>> 1ed6ca12
   }
 }