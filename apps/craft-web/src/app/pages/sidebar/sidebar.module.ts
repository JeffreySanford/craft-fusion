import { NgModule } from '@angular/core';
import { CommonModule } from '@angular/common';
import { SidebarComponent } from './sidebar.component';

@NgModule({
<<<<<<< HEAD
  declarations: [SidebarComponent],
  imports: [CommonModule],
  exports: [SidebarComponent],
=======
  imports: [
    CommonModule,
    SidebarComponent
  ],
  exports: [SidebarComponent]
>>>>>>> b3094c43
})
export class SidebarModule {}<|MERGE_RESOLUTION|>--- conflicted
+++ resolved
@@ -3,16 +3,10 @@
 import { SidebarComponent } from './sidebar.component';
 
 @NgModule({
-<<<<<<< HEAD
-  declarations: [SidebarComponent],
-  imports: [CommonModule],
-  exports: [SidebarComponent],
-=======
   imports: [
     CommonModule,
     SidebarComponent
   ],
   exports: [SidebarComponent]
->>>>>>> b3094c43
 })
 export class SidebarModule {}