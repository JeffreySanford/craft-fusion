import { NgModule } from '@angular/core';
import { CommonModule } from '@angular/common';
import { HeaderComponent } from './header.component';

@NgModule({
<<<<<<< HEAD
  declarations: [HeaderComponent],
  imports: [CommonModule],
=======
  imports: [
    CommonModule,
    HeaderComponent,
    MaterialModule
  ],
>>>>>>> b3094c43
  exports: [HeaderComponent]
})
export class HeaderModule { }<|MERGE_RESOLUTION|>--- conflicted
+++ resolved
@@ -3,16 +3,11 @@
 import { HeaderComponent } from './header.component';
 
 @NgModule({
-<<<<<<< HEAD
-  declarations: [HeaderComponent],
-  imports: [CommonModule],
-=======
   imports: [
     CommonModule,
     HeaderComponent,
     MaterialModule
   ],
->>>>>>> b3094c43
   exports: [HeaderComponent]
 })
 export class HeaderModule { }