--- conflicted
+++ resolved
@@ -2,11 +2,6 @@
 import { CommonModule } from '@angular/common';
 import { MatCardModule } from '@angular/material/card';
 import { MatIconModule } from '@angular/material/icon';
-<<<<<<< HEAD
-import { MatMenuModule } from '@angular/material/menu';
-import { MatCardModule } from '@angular/material/card';
-=======
->>>>>>> 1ed6ca12
 import { HeaderComponent } from './header.component';
 import { MatMenuModule } from '@angular/material/menu'; // Import MatMenuModule
 import { MatButtonModule } from '@angular/material/button'; // Import MatButtonModule
@@ -17,13 +12,8 @@
     CommonModule,
     MatCardModule,
     MatIconModule,
-<<<<<<< HEAD
-    MatMenuModule,
-    MatCardModule
-=======
     MatMenuModule, // Add MatMenuModule here
     MatButtonModule // Add MatButtonModule for mat-icon-button
->>>>>>> 1ed6ca12
   ],
   exports: [HeaderComponent]
 })
