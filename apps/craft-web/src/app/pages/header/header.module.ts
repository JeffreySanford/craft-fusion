import { NgModule } from '@angular/core';
import { CommonModule } from '@angular/common';
import { HeaderComponent } from './header.component';

@NgModule({
<<<<<<< HEAD
  declarations: [HeaderComponent],
  imports: [CommonModule],
=======
  imports: [
    CommonModule,
    HeaderComponent,
    MaterialModule
  ],
>>>>>>> 5f0a1f3d
  exports: [HeaderComponent]
})
export class HeaderModule { }<|MERGE_RESOLUTION|>--- conflicted
+++ resolved
@@ -3,16 +3,11 @@
 import { HeaderComponent } from './header.component';
 
 @NgModule({
-<<<<<<< HEAD
-  declarations: [HeaderComponent],
-  imports: [CommonModule],
-=======
   imports: [
     CommonModule,
     HeaderComponent,
     MaterialModule
   ],
->>>>>>> 5f0a1f3d
   exports: [HeaderComponent]
 })
 export class HeaderModule { }