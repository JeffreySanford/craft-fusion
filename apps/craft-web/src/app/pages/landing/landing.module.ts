import { NgModule } from '@angular/core';
import { CommonModule } from '@angular/common';
import { LandingComponent } from './landing.component';

import { MaterialButtonsComponent } from './material-buttons/material-buttons.component';
import { MaterialIconsComponent } from './material-icons/material-icons.component';

@NgModule({
  declarations: [
    LandingComponent
  ],
  imports: [
    CommonModule,
<<<<<<< HEAD
    LandingRoutingModule
=======
    MaterialIconsComponent,
    MaterialButtonsComponent
>>>>>>> b3094c43
  ],
  exports: [
    LandingComponent
  ],
  providers: []
})

export class LandingModule {}<|MERGE_RESOLUTION|>--- conflicted
+++ resolved
@@ -11,12 +11,8 @@
   ],
   imports: [
     CommonModule,
-<<<<<<< HEAD
-    LandingRoutingModule
-=======
     MaterialIconsComponent,
     MaterialButtonsComponent
->>>>>>> b3094c43
   ],
   exports: [
     LandingComponent
