--- conflicted
+++ resolved
@@ -312,11 +312,7 @@
           content: attr(data-myth-line);
           position: absolute;
           left: 0;
-<<<<<<< HEAD
           color: color.adjust($vibrant-green, $lightness: -20%); // Line 191: Fixed
-=======
-          color: color.adjust($vibrant-green, $lightness: -20%);
->>>>>>> 66a421e4
           font-weight: bold;
           font-style: normal;
           width: 2.5em;
@@ -340,11 +336,7 @@
             content: attr(data-myth-line);
             position: absolute;
             left: 1em;
-<<<<<<< HEAD
             color: color.adjust($vibrant-green, $lightness: -20%); // Line 216: Fixed - removed extra parameters
-=======
-            color: color.adjust($vibrant-green, $lightness: -20%);
->>>>>>> 66a421e4
             font-weight: bold;
             font-style: normal;
           }
@@ -372,11 +364,7 @@
             content: attr(data-verse);
             position: absolute;
             left: 0;
-<<<<<<< HEAD
             color: color.adjust($vibrant-green, $lightness: -20%); // Line 237: Fixed - removed extra parameters
-=======
-            color: color.adjust($vibrant-green, $lightness: -20%);
->>>>>>> 66a421e4
             font-weight: bold;
             font-style: normal;
             width: 2.5em;
@@ -417,15 +405,10 @@
         margin: 1em 0;
         line-height: 1.6;
 
-<<<<<<< HEAD
         .myth-number {
           position: absolute;
           left: 0;
           color: color.adjust($vibrant-green, $lightness: -20%); // Line 257: Fixed - removed extra parameters
-=======
-        &::first-line {
-          color: #69F0AE !important; // Green Accent
->>>>>>> 66a421e4
           font-weight: bold;
           font-style: normal;
         }
