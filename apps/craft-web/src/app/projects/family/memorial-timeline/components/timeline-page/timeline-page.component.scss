--- conflicted
+++ resolved
@@ -1,64 +1,55 @@
-@use 'variables' as vars;
-@use 'mixins' as mix;
-<<<<<<< HEAD
-=======
-
->>>>>>> 1ed6ca12
-.memorial-timeline-container {
-  display: flex;
-  flex-direction: column;
-  height: 100%;
-  padding: 1rem;
-}
-
-.memorial-timeline-header {
-  padding: 1.5rem;
-  margin-bottom: 1.5rem;
-  background-color: var(--md-sys-color-surface);
-  border-radius: 8px;
-  box-shadow: 0 2px 4px rgba(0, 0, 0, 0.1);
-  position: relative;
-  overflow: hidden;
-
-  /* Flag-inspired accent border */
-  &::before {
-    content: '';
-    position: absolute;
-    left: 0;
-    top: 0;
-    height: 100%;
-    width: 4px;
-    background: linear-gradient(
-      to bottom,
-      var(--md-sys-color-primary),
-<<<<<<< HEAD
-      var(--md-sys-color-secondary),
-      var(--md-sys-color-tertiary)
-=======
-      var(--md-sys-color-primary) 33%,
-      var(--md-sys-color-on-primary) 33%,
-      var(--md-sys-color-on-primary) 66%,
-      var(--md-sys-color-secondary) 66%,
-      var(--md-sys-color-secondary)
->>>>>>> 1ed6ca12
-    );
-  }
-
-  h1 {
-    color: var(--md-sys-color-primary);
-    margin-bottom: 0.5rem;
-  }
-
-  p {
-    color: var(--md-sys-color-on-surface-variant);
-  }
-}
-
-.loading-indicator {
-  display: flex;
-  justify-content: center;
-  align-items: center;
-  height: 200px;
-  font-size: 1.2em;
-  color: var(--md-sys-color-primary);
-}
+@use 'variables' as vars;
+@use 'mixins' as mix;
+.memorial-timeline-container {
+  display: flex;
+  flex-direction: column;
+  height: 100%;
+  padding: 1rem;
+}
+
+.memorial-timeline-header {
+  padding: 1.5rem;
+  margin-bottom: 1.5rem;
+  background-color: var(--md-sys-color-surface);
+  border-radius: 8px;
+  box-shadow: 0 2px 4px rgba(0, 0, 0, 0.1);
+  position: relative;
+  overflow: hidden;
+
+  /* Flag-inspired accent border */
+  &::before {
+    content: '';
+    position: absolute;
+    left: 0;
+    top: 0;
+    height: 100%;
+    width: 4px;
+    background: linear-gradient(
+      to bottom,
+      var(--md-sys-color-primary),
+      var(--md-sys-color-primary) 33%,
+      var(--md-sys-color-on-primary) 33%,
+      var(--md-sys-color-on-primary) 66%,
+      var(--md-sys-color-secondary) 66%,
+      var(--md-sys-color-secondary)
+    );
+  }
+
+  h1 {
+    color: var(--md-sys-color-primary);
+    margin-bottom: 0.5rem;
+  }
+
+  p {
+    color: var(--md-sys-color-on-surface-variant);
+  }
+}
+
+.loading-indicator {
+  display: flex;
+  justify-content: center;
+  align-items: center;
+  height: 200px;
+  font-size: 1.2em;
+  color: var(--md-sys-color-primary);
+}