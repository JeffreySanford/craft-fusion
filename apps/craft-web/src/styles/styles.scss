@use '@angular/material' as mat;
@import url('https://fonts.googleapis.com/css2?family=Merriweather:wght@300;400;700&display=swap');
@import url('https://fonts.googleapis.com/css2?family=Roboto:wght@300;400;500;700&display=swap');

// Plus imports for other components in your app.

// Disable legacy API compatibility, since dev-app is fully migrated to theme inspection API.
$theme-legacy-inspection-api-compatibility: false;

$primary: mat.$azure-palette;
$tertiary: mat.$blue-palette;

// Create a theme with the specified color type and density.
@function create-theme($type: light, $density: 0) {
  @return mat.define-theme((
    color: (
      theme-type: $type,
      primary: $primary,
      tertiary: $tertiary,
      use-system-variables: true,
    ),
    typography: (use-system-variables: true),
    density: (
      scale: $density
    ),
  ));
}

// Define the default (light) theme.
$light-theme: create-theme($type: light);

// Create our dark theme.
$dark-theme: create-theme($type: dark);

// Include the default theme styles.
html {
  color-scheme: light;
  body:not(.demo-experimental-theme) {
    @include mat.all-component-themes($light-theme);
    @include mat.system-level-colors($light-theme);
    @include mat.system-level-typography($light-theme);
    // TODO(mmalerba): Support M3 for experimental components.
    // @include matx.column-resize-theme($light-theme);
    // @include matx.popover-edit-theme($light-theme);
  }

  body.demo-experimental-theme {
    @include mat.theme((
      color: (
        primary: $primary,
        tertiary: $tertiary,
      ),
      typography: Roboto,
      density: 0,
    ));
  }
}

@include mat.typography-hierarchy($light-theme);

.demo-strong-focus {
  // Note: we can theme the indicators directly through `strong-focus-indicators` as well.
  // Use the theme so we have some coverage over the entire API surface.
  @include mat.strong-focus-indicators();
  @include mat.strong-focus-indicators-theme($light-theme);
}

// Include the alternative theme styles inside of a block with a CSS class. You can make this
// CSS class whatever you want. In this example, any component inside of an element with
// `.demo-unicorn-dark-theme` will be affected by this alternate dark theme instead of the
// default theme.
body.demo-unicorn-dark-theme {
  color-scheme: dark;
  &:not(.demo-experimental-theme) {
    // Include the dark theme color styles.
    @include mat.all-component-colors($dark-theme);
    @include mat.system-level-colors($dark-theme);
    // TODO(mmalerba): Support M3 for experimental components.
    // @include matx.column-resize-color($dark-theme);
    // @include matx.popover-edit-color($dark-theme);
  }

  // Include the dark theme colors for focus indicators.
  &.demo-strong-focus {
    @include mat.strong-focus-indicators-color($dark-theme);
  }
}

// Create classes for all density scales which are supported by all MDC-based components.
// The classes are applied conditionally based on the selected density in the dev-app layout
// component.
$density-scales: (-1, -2, -3, -4, minimum, maximum);
@each $scale in $density-scales {
  .demo-density-#{$scale} {
    body:not(.demo-experimental-theme) & {
      $density-theme: create-theme($density: $scale);
      @include mat.all-component-densities($density-theme);
    }

    body.demo-experimental-theme & {
      @include mat.theme((density: $scale));
    }
  }
}

// Enable back-compat CSS for color="..." API & typography hierarchy.
.demo-color-api-back-compat {
  @include mat.color-variants-backwards-compatibility($light-theme);
  @include mat.typography-hierarchy($light-theme, $back-compat: true);

  &.demo-unicorn-dark-theme {
    @include mat.color-variants-backwards-compatibility($dark-theme);
  }
}

// In M3 buttons are smaller than their touch target at zero-density.
.demo-config-buttons button {
  margin: 4px;
}

// In M3 we need some spacing around the list in the sidenav.
mat-nav-list.demo-nav-list {
  margin: 8px;
}

.mat-expansion-panel-indicator {
  color: red;
}

/* === Background Video === */
#background-video {
  position: fixed;
  inset: -2em -2em 0 -2em;
  min-height: 100%;
  width: auto;
  height: auto;
  z-index: -1;
  opacity: 0.4;
  filter: grayscale(50%) blur(0.2em);
  object-fit: cover;
  transform: scale(1.1);
  overflow: hidden;
}

<<<<<<< HEAD
.vibrant-red {
  color: #ff0000;
}

.vibrant-blue {
  color: #0000ff;
}

.vibrant-green {
  color: #00ff00;
}

.vibrant-orange {
  color: #ff6600;
=======
.book-content, .chat-content {
  font-family: 'Merriweather', serif;
}

.table-data {
  font-family: 'Roboto', sans-serif;
>>>>>>> 9df5d72a
}<|MERGE_RESOLUTION|>--- conflicted
+++ resolved
@@ -2,9 +2,6 @@
 @import url('https://fonts.googleapis.com/css2?family=Merriweather:wght@300;400;700&display=swap');
 @import url('https://fonts.googleapis.com/css2?family=Roboto:wght@300;400;500;700&display=swap');
 
-// Plus imports for other components in your app.
-
-// Disable legacy API compatibility, since dev-app is fully migrated to theme inspection API.
 $theme-legacy-inspection-api-compatibility: false;
 
 $primary: mat.$azure-palette;
@@ -142,7 +139,6 @@
   overflow: hidden;
 }
 
-<<<<<<< HEAD
 .vibrant-red {
   color: #ff0000;
 }
@@ -157,12 +153,4 @@
 
 .vibrant-orange {
   color: #ff6600;
-=======
-.book-content, .chat-content {
-  font-family: 'Merriweather', serif;
-}
-
-.table-data {
-  font-family: 'Roboto', sans-serif;
->>>>>>> 9df5d72a
 }