# See http://help.github.com/ignore-files/ for more about ignoring files.

# compiled output
tmp
/out-tsc
/dist

# dependencies
node_modules

# Local development
.nest.pid
.go.pid
logs/

# IDEs and editors
/.idea
.project
.classpath
.c9/
*.launch
.settings/
*.sublime-workspace

# IDE - VSCode
.vscode/*
!.vscode/settings.json
!.vscode/tasks.json
!.vscode/launch.json
!.vscode/extensions.json

# misc
/.sass-cache
/connect.lock
/coverage
/libpeerconnection.log
npm-debug.log
yarn-error.log
testem.log
/typings

# System Files
.DS_Store
Thumbs.db

.nx/cache
.nx/workspace-data

.angular

# Environment files
**/environments/environment.*.ts
!**/environments/environment.ts
!**/environments/environment.prod.ts

# Keys and certificates
*.pem
*.key
*.crt
*.csr
*.cert
**/secrets/*
apps/craft-nest/src/cert/* # Explicitly ignore certs in source

# Local env files
.env
.env.local
.env.*.local

# Distribution directories
/dist
/dist-*
/out-tsc
/out
/build
/artifacts
**/dist/
**/dist-*/ 
**/.dist/
**/.out/
**/.compiled/
**/.build/
**/build/

# Angular output directories
/bazel-out
/browser
/server
/.angular/cache
.sass-cache/

# Temporary folders that might contain build artifacts
/tmp
/temp
/target
/.tmp
/**/.tmp/

# Next.js
/.next/
/out/

# NestJS
/dist
/node_modules

# Log files
*.log
logs/
npm-debug.log*
yarn-debug.log*
yarn-error.log*
<<<<<<< HEAD
package-lock.json
=======
>>>>>>> 622fadc3

# Databases
*.sqlite
*.sqlite3
database.sqlite # Ignore specific sqlite db file
<<<<<<< HEAD

.cursor\rules\nx-rules.mdc
.github\instructions\nx.instructions.md

.cursor\rules\nx-rules.mdc
.github\instructions\nx.instructions.md

# Archived development scripts
scripts/archive/

# Ignore local generated binaries and reports
*.exe
trufflehog-report.json
.cursor/

# Local cache & editor temp files
/.cache/
/.parcel-cache/
/.eslintcache
**/.vscode-test/

# Ensure nx and workspace caches are ignored
.nx/cache/
.nx/workspace-data/

# Ensure build artifacts are not tracked
/dist/
/dist/**
apps/**/dist/
=======

.cursor\rules\nx-rules.mdc
.github\instructions\nx.instructions.md

.cursor\rules\nx-rules.mdc
.github\instructions\nx.instructions.md

# Archived development scripts
scripts/archive/
>>>>>>> 622fadc3
<|MERGE_RESOLUTION|>--- conflicted
+++ resolved
@@ -110,16 +110,11 @@
 npm-debug.log*
 yarn-debug.log*
 yarn-error.log*
-<<<<<<< HEAD
-package-lock.json
-=======
->>>>>>> 622fadc3
 
 # Databases
 *.sqlite
 *.sqlite3
 database.sqlite # Ignore specific sqlite db file
-<<<<<<< HEAD
 
 .cursor\rules\nx-rules.mdc
 .github\instructions\nx.instructions.md
@@ -128,35 +123,4 @@
 .github\instructions\nx.instructions.md
 
 # Archived development scripts
-scripts/archive/
-
-# Ignore local generated binaries and reports
-*.exe
-trufflehog-report.json
-.cursor/
-
-# Local cache & editor temp files
-/.cache/
-/.parcel-cache/
-/.eslintcache
-**/.vscode-test/
-
-# Ensure nx and workspace caches are ignored
-.nx/cache/
-.nx/workspace-data/
-
-# Ensure build artifacts are not tracked
-/dist/
-/dist/**
-apps/**/dist/
-=======
-
-.cursor\rules\nx-rules.mdc
-.github\instructions\nx.instructions.md
-
-.cursor\rules\nx-rules.mdc
-.github\instructions\nx.instructions.md
-
-# Archived development scripts
-scripts/archive/
->>>>>>> 622fadc3
+scripts/archive/